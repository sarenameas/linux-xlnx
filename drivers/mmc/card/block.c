/*
 * Block driver for media (i.e., flash cards)
 *
 * Copyright 2002 Hewlett-Packard Company
 * Copyright 2005-2008 Pierre Ossman
 *
 * Use consistent with the GNU GPL is permitted,
 * provided that this copyright notice is
 * preserved in its entirety in all copies and derived works.
 *
 * HEWLETT-PACKARD COMPANY MAKES NO WARRANTIES, EXPRESSED OR IMPLIED,
 * AS TO THE USEFULNESS OR CORRECTNESS OF THIS CODE OR ITS
 * FITNESS FOR ANY PARTICULAR PURPOSE.
 *
 * Many thanks to Alessandro Rubini and Jonathan Corbet!
 *
 * Author:  Andrew Christian
 *          28 May 2002
 */
#include <linux/moduleparam.h>
#include <linux/module.h>
#include <linux/init.h>

#include <linux/kernel.h>
#include <linux/fs.h>
#include <linux/slab.h>
#include <linux/errno.h>
#include <linux/hdreg.h>
#include <linux/kdev_t.h>
#include <linux/blkdev.h>
#include <linux/mutex.h>
#include <linux/scatterlist.h>
#include <linux/string_helpers.h>
#include <linux/delay.h>
#include <linux/capability.h>
#include <linux/compat.h>
#include <linux/pm_runtime.h>
#include <linux/idr.h>

#include <linux/mmc/ioctl.h>
#include <linux/mmc/card.h>
#include <linux/mmc/host.h>
#include <linux/mmc/mmc.h>
#include <linux/mmc/sd.h>

#include <asm/uaccess.h>

#include "queue.h"
#include "block.h"

MODULE_ALIAS("mmc:block");
#ifdef MODULE_PARAM_PREFIX
#undef MODULE_PARAM_PREFIX
#endif
#define MODULE_PARAM_PREFIX "mmcblk."

#define INAND_CMD38_ARG_EXT_CSD  113
#define INAND_CMD38_ARG_ERASE    0x00
#define INAND_CMD38_ARG_TRIM     0x01
#define INAND_CMD38_ARG_SECERASE 0x80
#define INAND_CMD38_ARG_SECTRIM1 0x81
#define INAND_CMD38_ARG_SECTRIM2 0x88
#define MMC_BLK_TIMEOUT_MS  (10 * 60 * 1000)        /* 10 minute timeout */
#define MMC_SANITIZE_REQ_TIMEOUT 240000
#define MMC_EXTRACT_INDEX_FROM_ARG(x) ((x & 0x00FF0000) >> 16)

#define mmc_req_rel_wr(req)	((req->cmd_flags & REQ_FUA) && \
				  (rq_data_dir(req) == WRITE))
static DEFINE_MUTEX(block_mutex);

/*
 * The defaults come from config options but can be overriden by module
 * or bootarg options.
 */
static int perdev_minors = CONFIG_MMC_BLOCK_MINORS;

/*
 * We've only got one major, so number of mmcblk devices is
 * limited to (1 << 20) / number of minors per device.  It is also
 * limited by the MAX_DEVICES below.
 */
static int max_devices;

#define MAX_DEVICES 256

static DEFINE_IDA(mmc_blk_ida);
static DEFINE_SPINLOCK(mmc_blk_lock);

/*
 * There is one mmc_blk_data per slot.
 */
struct mmc_blk_data {
	spinlock_t	lock;
	struct device	*parent;
	struct gendisk	*disk;
	struct mmc_queue queue;
	struct list_head part;

	unsigned int	flags;
#define MMC_BLK_CMD23	(1 << 0)	/* Can do SET_BLOCK_COUNT for multiblock */
#define MMC_BLK_REL_WR	(1 << 1)	/* MMC Reliable write support */

	unsigned int	usage;
	unsigned int	read_only;
	unsigned int	part_type;
	unsigned int	reset_done;
#define MMC_BLK_READ		BIT(0)
#define MMC_BLK_WRITE		BIT(1)
#define MMC_BLK_DISCARD		BIT(2)
#define MMC_BLK_SECDISCARD	BIT(3)

	/*
	 * Only set in main mmc_blk_data associated
	 * with mmc_card with dev_set_drvdata, and keeps
	 * track of the current selected device partition.
	 */
	unsigned int	part_curr;
	struct device_attribute force_ro;
	struct device_attribute power_ro_lock;
	int	area_type;
};

static DEFINE_MUTEX(open_lock);

module_param(perdev_minors, int, 0444);
MODULE_PARM_DESC(perdev_minors, "Minors numbers to allocate per device");

static inline int mmc_blk_part_switch(struct mmc_card *card,
				      struct mmc_blk_data *md);
static int get_card_status(struct mmc_card *card, u32 *status, int retries);

static struct mmc_blk_data *mmc_blk_get(struct gendisk *disk)
{
	struct mmc_blk_data *md;

	mutex_lock(&open_lock);
	md = disk->private_data;
	if (md && md->usage == 0)
		md = NULL;
	if (md)
		md->usage++;
	mutex_unlock(&open_lock);

	return md;
}

static inline int mmc_get_devidx(struct gendisk *disk)
{
	int devidx = disk->first_minor / perdev_minors;
	return devidx;
}

static void mmc_blk_put(struct mmc_blk_data *md)
{
	mutex_lock(&open_lock);
	md->usage--;
	if (md->usage == 0) {
		int devidx = mmc_get_devidx(md->disk);
		blk_cleanup_queue(md->queue.queue);

		spin_lock(&mmc_blk_lock);
		ida_remove(&mmc_blk_ida, devidx);
		spin_unlock(&mmc_blk_lock);

		put_disk(md->disk);
		kfree(md);
	}
	mutex_unlock(&open_lock);
}

static ssize_t power_ro_lock_show(struct device *dev,
		struct device_attribute *attr, char *buf)
{
	int ret;
	struct mmc_blk_data *md = mmc_blk_get(dev_to_disk(dev));
	struct mmc_card *card = md->queue.card;
	int locked = 0;

	if (card->ext_csd.boot_ro_lock & EXT_CSD_BOOT_WP_B_PERM_WP_EN)
		locked = 2;
	else if (card->ext_csd.boot_ro_lock & EXT_CSD_BOOT_WP_B_PWR_WP_EN)
		locked = 1;

	ret = snprintf(buf, PAGE_SIZE, "%d\n", locked);

	mmc_blk_put(md);

	return ret;
}

static ssize_t power_ro_lock_store(struct device *dev,
		struct device_attribute *attr, const char *buf, size_t count)
{
	int ret;
	struct mmc_blk_data *md, *part_md;
	struct mmc_card *card;
	unsigned long set;

	if (kstrtoul(buf, 0, &set))
		return -EINVAL;

	if (set != 1)
		return count;

	md = mmc_blk_get(dev_to_disk(dev));
	card = md->queue.card;

	mmc_get_card(card);

	ret = mmc_switch(card, EXT_CSD_CMD_SET_NORMAL, EXT_CSD_BOOT_WP,
				card->ext_csd.boot_ro_lock |
				EXT_CSD_BOOT_WP_B_PWR_WP_EN,
				card->ext_csd.part_time);
	if (ret)
		pr_err("%s: Locking boot partition ro until next power on failed: %d\n", md->disk->disk_name, ret);
	else
		card->ext_csd.boot_ro_lock |= EXT_CSD_BOOT_WP_B_PWR_WP_EN;

	mmc_put_card(card);

	if (!ret) {
		pr_info("%s: Locking boot partition ro until next power on\n",
			md->disk->disk_name);
		set_disk_ro(md->disk, 1);

		list_for_each_entry(part_md, &md->part, part)
			if (part_md->area_type == MMC_BLK_DATA_AREA_BOOT) {
				pr_info("%s: Locking boot partition ro until next power on\n", part_md->disk->disk_name);
				set_disk_ro(part_md->disk, 1);
			}
	}

	mmc_blk_put(md);
	return count;
}

static ssize_t force_ro_show(struct device *dev, struct device_attribute *attr,
			     char *buf)
{
	int ret;
	struct mmc_blk_data *md = mmc_blk_get(dev_to_disk(dev));

	ret = snprintf(buf, PAGE_SIZE, "%d\n",
		       get_disk_ro(dev_to_disk(dev)) ^
		       md->read_only);
	mmc_blk_put(md);
	return ret;
}

static ssize_t force_ro_store(struct device *dev, struct device_attribute *attr,
			      const char *buf, size_t count)
{
	int ret;
	char *end;
	struct mmc_blk_data *md = mmc_blk_get(dev_to_disk(dev));
	unsigned long set = simple_strtoul(buf, &end, 0);
	if (end == buf) {
		ret = -EINVAL;
		goto out;
	}

	set_disk_ro(dev_to_disk(dev), set || md->read_only);
	ret = count;
out:
	mmc_blk_put(md);
	return ret;
}

static int mmc_blk_open(struct block_device *bdev, fmode_t mode)
{
	struct mmc_blk_data *md = mmc_blk_get(bdev->bd_disk);
	int ret = -ENXIO;

	mutex_lock(&block_mutex);
	if (md) {
		if (md->usage == 2)
			check_disk_change(bdev);
		ret = 0;

		if ((mode & FMODE_WRITE) && md->read_only) {
			mmc_blk_put(md);
			ret = -EROFS;
		}
	}
	mutex_unlock(&block_mutex);

	return ret;
}

static void mmc_blk_release(struct gendisk *disk, fmode_t mode)
{
	struct mmc_blk_data *md = disk->private_data;

	mutex_lock(&block_mutex);
	mmc_blk_put(md);
	mutex_unlock(&block_mutex);
}

static int
mmc_blk_getgeo(struct block_device *bdev, struct hd_geometry *geo)
{
	geo->cylinders = get_capacity(bdev->bd_disk) / (4 * 16);
	geo->heads = 4;
	geo->sectors = 16;
	return 0;
}

struct mmc_blk_ioc_data {
	struct mmc_ioc_cmd ic;
	unsigned char *buf;
	u64 buf_bytes;
};

static struct mmc_blk_ioc_data *mmc_blk_ioctl_copy_from_user(
	struct mmc_ioc_cmd __user *user)
{
	struct mmc_blk_ioc_data *idata;
	int err;

	idata = kmalloc(sizeof(*idata), GFP_KERNEL);
	if (!idata) {
		err = -ENOMEM;
		goto out;
	}

	if (copy_from_user(&idata->ic, user, sizeof(idata->ic))) {
		err = -EFAULT;
		goto idata_err;
	}

	idata->buf_bytes = (u64) idata->ic.blksz * idata->ic.blocks;
	if (idata->buf_bytes > MMC_IOC_MAX_BYTES) {
		err = -EOVERFLOW;
		goto idata_err;
	}

	if (!idata->buf_bytes) {
		idata->buf = NULL;
		return idata;
	}

	idata->buf = kmalloc(idata->buf_bytes, GFP_KERNEL);
	if (!idata->buf) {
		err = -ENOMEM;
		goto idata_err;
	}

	if (copy_from_user(idata->buf, (void __user *)(unsigned long)
					idata->ic.data_ptr, idata->buf_bytes)) {
		err = -EFAULT;
		goto copy_err;
	}

	return idata;

copy_err:
	kfree(idata->buf);
idata_err:
	kfree(idata);
out:
	return ERR_PTR(err);
}

static int mmc_blk_ioctl_copy_to_user(struct mmc_ioc_cmd __user *ic_ptr,
				      struct mmc_blk_ioc_data *idata)
{
	struct mmc_ioc_cmd *ic = &idata->ic;

	if (copy_to_user(&(ic_ptr->response), ic->response,
			 sizeof(ic->response)))
		return -EFAULT;

	if (!idata->ic.write_flag) {
		if (copy_to_user((void __user *)(unsigned long)ic->data_ptr,
				 idata->buf, idata->buf_bytes))
			return -EFAULT;
	}

	return 0;
}

static int ioctl_rpmb_card_status_poll(struct mmc_card *card, u32 *status,
				       u32 retries_max)
{
	int err;
	u32 retry_count = 0;

	if (!status || !retries_max)
		return -EINVAL;

	do {
		err = get_card_status(card, status, 5);
		if (err)
			break;

		if (!R1_STATUS(*status) &&
				(R1_CURRENT_STATE(*status) != R1_STATE_PRG))
			break; /* RPMB programming operation complete */

		/*
		 * Rechedule to give the MMC device a chance to continue
		 * processing the previous command without being polled too
		 * frequently.
		 */
		usleep_range(1000, 5000);
	} while (++retry_count < retries_max);

	if (retry_count == retries_max)
		err = -EPERM;

	return err;
}

static int ioctl_do_sanitize(struct mmc_card *card)
{
	int err;

	if (!mmc_can_sanitize(card)) {
			pr_warn("%s: %s - SANITIZE is not supported\n",
				mmc_hostname(card->host), __func__);
			err = -EOPNOTSUPP;
			goto out;
	}

	pr_debug("%s: %s - SANITIZE IN PROGRESS...\n",
		mmc_hostname(card->host), __func__);

	err = mmc_switch(card, EXT_CSD_CMD_SET_NORMAL,
					EXT_CSD_SANITIZE_START, 1,
					MMC_SANITIZE_REQ_TIMEOUT);

	if (err)
		pr_err("%s: %s - EXT_CSD_SANITIZE_START failed. err=%d\n",
		       mmc_hostname(card->host), __func__, err);

	pr_debug("%s: %s - SANITIZE COMPLETED\n", mmc_hostname(card->host),
					     __func__);
out:
	return err;
}

static int __mmc_blk_ioctl_cmd(struct mmc_card *card, struct mmc_blk_data *md,
			       struct mmc_blk_ioc_data *idata)
{
	struct mmc_command cmd = {0};
	struct mmc_data data = {0};
	struct mmc_request mrq = {NULL};
	struct scatterlist sg;
	int err;
	int is_rpmb = false;
	u32 status = 0;

	if (!card || !md || !idata)
		return -EINVAL;

	if (md->area_type & MMC_BLK_DATA_AREA_RPMB)
		is_rpmb = true;

	cmd.opcode = idata->ic.opcode;
	cmd.arg = idata->ic.arg;
	cmd.flags = idata->ic.flags;

	if (idata->buf_bytes) {
		data.sg = &sg;
		data.sg_len = 1;
		data.blksz = idata->ic.blksz;
		data.blocks = idata->ic.blocks;

		sg_init_one(data.sg, idata->buf, idata->buf_bytes);

		if (idata->ic.write_flag)
			data.flags = MMC_DATA_WRITE;
		else
			data.flags = MMC_DATA_READ;

		/* data.flags must already be set before doing this. */
		mmc_set_data_timeout(&data, card);

		/* Allow overriding the timeout_ns for empirical tuning. */
		if (idata->ic.data_timeout_ns)
			data.timeout_ns = idata->ic.data_timeout_ns;

		if ((cmd.flags & MMC_RSP_R1B) == MMC_RSP_R1B) {
			/*
			 * Pretend this is a data transfer and rely on the
			 * host driver to compute timeout.  When all host
			 * drivers support cmd.cmd_timeout for R1B, this
			 * can be changed to:
			 *
			 *     mrq.data = NULL;
			 *     cmd.cmd_timeout = idata->ic.cmd_timeout_ms;
			 */
			data.timeout_ns = idata->ic.cmd_timeout_ms * 1000000;
		}

		mrq.data = &data;
	}

	mrq.cmd = &cmd;

	err = mmc_blk_part_switch(card, md);
	if (err)
		return err;

	if (idata->ic.is_acmd) {
		err = mmc_app_cmd(card->host, card);
		if (err)
			return err;
	}

	if (is_rpmb) {
		err = mmc_set_blockcount(card, data.blocks,
			idata->ic.write_flag & (1 << 31));
		if (err)
			return err;
	}

	if ((MMC_EXTRACT_INDEX_FROM_ARG(cmd.arg) == EXT_CSD_SANITIZE_START) &&
	    (cmd.opcode == MMC_SWITCH)) {
		err = ioctl_do_sanitize(card);

		if (err)
			pr_err("%s: ioctl_do_sanitize() failed. err = %d",
			       __func__, err);

		return err;
	}

	mmc_wait_for_req(card->host, &mrq);

	if (cmd.error) {
		dev_err(mmc_dev(card->host), "%s: cmd error %d\n",
						__func__, cmd.error);
		return cmd.error;
	}
	if (data.error) {
		dev_err(mmc_dev(card->host), "%s: data error %d\n",
						__func__, data.error);
		return data.error;
	}

	/*
	 * According to the SD specs, some commands require a delay after
	 * issuing the command.
	 */
	if (idata->ic.postsleep_min_us)
		usleep_range(idata->ic.postsleep_min_us, idata->ic.postsleep_max_us);

	memcpy(&(idata->ic.response), cmd.resp, sizeof(cmd.resp));

	if (is_rpmb) {
		/*
		 * Ensure RPMB command has completed by polling CMD13
		 * "Send Status".
		 */
		err = ioctl_rpmb_card_status_poll(card, &status, 5);
		if (err)
			dev_err(mmc_dev(card->host),
					"%s: Card Status=0x%08X, error %d\n",
					__func__, status, err);
	}

	return err;
}

static int mmc_blk_ioctl_cmd(struct block_device *bdev,
			     struct mmc_ioc_cmd __user *ic_ptr)
{
	struct mmc_blk_ioc_data *idata;
	struct mmc_blk_data *md;
	struct mmc_card *card;
	int err = 0, ioc_err = 0;

	/*
	 * The caller must have CAP_SYS_RAWIO, and must be calling this on the
	 * whole block device, not on a partition.  This prevents overspray
	 * between sibling partitions.
	 */
	if ((!capable(CAP_SYS_RAWIO)) || (bdev != bdev->bd_contains))
		return -EPERM;

	idata = mmc_blk_ioctl_copy_from_user(ic_ptr);
	if (IS_ERR(idata))
		return PTR_ERR(idata);

	md = mmc_blk_get(bdev->bd_disk);
	if (!md) {
		err = -EINVAL;
		goto cmd_err;
	}

	card = md->queue.card;
	if (IS_ERR(card)) {
		err = PTR_ERR(card);
		goto cmd_done;
	}

	mmc_get_card(card);

	ioc_err = __mmc_blk_ioctl_cmd(card, md, idata);

	/* Always switch back to main area after RPMB access */
	if (md->area_type & MMC_BLK_DATA_AREA_RPMB)
		mmc_blk_part_switch(card, dev_get_drvdata(&card->dev));

	mmc_put_card(card);

	err = mmc_blk_ioctl_copy_to_user(ic_ptr, idata);

cmd_done:
	mmc_blk_put(md);
cmd_err:
	kfree(idata->buf);
	kfree(idata);
	return ioc_err ? ioc_err : err;
}

static int mmc_blk_ioctl_multi_cmd(struct block_device *bdev,
				   struct mmc_ioc_multi_cmd __user *user)
{
	struct mmc_blk_ioc_data **idata = NULL;
	struct mmc_ioc_cmd __user *cmds = user->cmds;
	struct mmc_card *card;
	struct mmc_blk_data *md;
	int i, err = 0, ioc_err = 0;
	__u64 num_of_cmds;

	/*
	 * The caller must have CAP_SYS_RAWIO, and must be calling this on the
	 * whole block device, not on a partition.  This prevents overspray
	 * between sibling partitions.
	 */
	if ((!capable(CAP_SYS_RAWIO)) || (bdev != bdev->bd_contains))
		return -EPERM;

	if (copy_from_user(&num_of_cmds, &user->num_of_cmds,
			   sizeof(num_of_cmds)))
		return -EFAULT;

	if (num_of_cmds > MMC_IOC_MAX_CMDS)
		return -EINVAL;

	idata = kcalloc(num_of_cmds, sizeof(*idata), GFP_KERNEL);
	if (!idata)
		return -ENOMEM;

	for (i = 0; i < num_of_cmds; i++) {
		idata[i] = mmc_blk_ioctl_copy_from_user(&cmds[i]);
		if (IS_ERR(idata[i])) {
			err = PTR_ERR(idata[i]);
			num_of_cmds = i;
			goto cmd_err;
		}
	}

	md = mmc_blk_get(bdev->bd_disk);
	if (!md) {
		err = -EINVAL;
		goto cmd_err;
	}

	card = md->queue.card;
	if (IS_ERR(card)) {
		err = PTR_ERR(card);
		goto cmd_done;
	}

	mmc_get_card(card);

	for (i = 0; i < num_of_cmds && !ioc_err; i++)
		ioc_err = __mmc_blk_ioctl_cmd(card, md, idata[i]);

	/* Always switch back to main area after RPMB access */
	if (md->area_type & MMC_BLK_DATA_AREA_RPMB)
		mmc_blk_part_switch(card, dev_get_drvdata(&card->dev));

	mmc_put_card(card);

	/* copy to user if data and response */
	for (i = 0; i < num_of_cmds && !err; i++)
		err = mmc_blk_ioctl_copy_to_user(&cmds[i], idata[i]);

cmd_done:
	mmc_blk_put(md);
cmd_err:
	for (i = 0; i < num_of_cmds; i++) {
		kfree(idata[i]->buf);
		kfree(idata[i]);
	}
	kfree(idata);
	return ioc_err ? ioc_err : err;
}

static int mmc_blk_ioctl(struct block_device *bdev, fmode_t mode,
	unsigned int cmd, unsigned long arg)
{
	switch (cmd) {
	case MMC_IOC_CMD:
		return mmc_blk_ioctl_cmd(bdev,
				(struct mmc_ioc_cmd __user *)arg);
	case MMC_IOC_MULTI_CMD:
		return mmc_blk_ioctl_multi_cmd(bdev,
				(struct mmc_ioc_multi_cmd __user *)arg);
	default:
		return -EINVAL;
	}
}

#ifdef CONFIG_COMPAT
static int mmc_blk_compat_ioctl(struct block_device *bdev, fmode_t mode,
	unsigned int cmd, unsigned long arg)
{
	return mmc_blk_ioctl(bdev, mode, cmd, (unsigned long) compat_ptr(arg));
}
#endif

static const struct block_device_operations mmc_bdops = {
	.open			= mmc_blk_open,
	.release		= mmc_blk_release,
	.getgeo			= mmc_blk_getgeo,
	.owner			= THIS_MODULE,
	.ioctl			= mmc_blk_ioctl,
#ifdef CONFIG_COMPAT
	.compat_ioctl		= mmc_blk_compat_ioctl,
#endif
};

static inline int mmc_blk_part_switch(struct mmc_card *card,
				      struct mmc_blk_data *md)
{
	int ret;
	struct mmc_blk_data *main_md = dev_get_drvdata(&card->dev);

	if (main_md->part_curr == md->part_type)
		return 0;

	if (mmc_card_mmc(card)) {
		u8 part_config = card->ext_csd.part_config;

		if (md->part_type == EXT_CSD_PART_CONFIG_ACC_RPMB)
			mmc_retune_pause(card->host);

		part_config &= ~EXT_CSD_PART_CONFIG_ACC_MASK;
		part_config |= md->part_type;

		ret = mmc_switch(card, EXT_CSD_CMD_SET_NORMAL,
				 EXT_CSD_PART_CONFIG, part_config,
				 card->ext_csd.part_time);
		if (ret) {
			if (md->part_type == EXT_CSD_PART_CONFIG_ACC_RPMB)
				mmc_retune_unpause(card->host);
			return ret;
		}

		card->ext_csd.part_config = part_config;

		if (main_md->part_curr == EXT_CSD_PART_CONFIG_ACC_RPMB)
			mmc_retune_unpause(card->host);
	}

	main_md->part_curr = md->part_type;
	return 0;
}

static u32 mmc_sd_num_wr_blocks(struct mmc_card *card)
{
	int err;
	u32 result;
	__be32 *blocks;

	struct mmc_request mrq = {NULL};
	struct mmc_command cmd = {0};
	struct mmc_data data = {0};

	struct scatterlist sg;

	cmd.opcode = MMC_APP_CMD;
	cmd.arg = card->rca << 16;
	cmd.flags = MMC_RSP_SPI_R1 | MMC_RSP_R1 | MMC_CMD_AC;

	err = mmc_wait_for_cmd(card->host, &cmd, 0);
	if (err)
		return (u32)-1;
	if (!mmc_host_is_spi(card->host) && !(cmd.resp[0] & R1_APP_CMD))
		return (u32)-1;

	memset(&cmd, 0, sizeof(struct mmc_command));

	cmd.opcode = SD_APP_SEND_NUM_WR_BLKS;
	cmd.arg = 0;
	cmd.flags = MMC_RSP_SPI_R1 | MMC_RSP_R1 | MMC_CMD_ADTC;

	data.blksz = 4;
	data.blocks = 1;
	data.flags = MMC_DATA_READ;
	data.sg = &sg;
	data.sg_len = 1;
	mmc_set_data_timeout(&data, card);

	mrq.cmd = &cmd;
	mrq.data = &data;

	blocks = kmalloc(4, GFP_KERNEL);
	if (!blocks)
		return (u32)-1;

	sg_init_one(&sg, blocks, 4);

	mmc_wait_for_req(card->host, &mrq);

	result = ntohl(*blocks);
	kfree(blocks);

	if (cmd.error || data.error)
		result = (u32)-1;

	return result;
}

static int get_card_status(struct mmc_card *card, u32 *status, int retries)
{
	struct mmc_command cmd = {0};
	int err;

	cmd.opcode = MMC_SEND_STATUS;
	if (!mmc_host_is_spi(card->host))
		cmd.arg = card->rca << 16;
	cmd.flags = MMC_RSP_SPI_R2 | MMC_RSP_R1 | MMC_CMD_AC;
	err = mmc_wait_for_cmd(card->host, &cmd, retries);
	if (err == 0)
		*status = cmd.resp[0];
	return err;
}

static int card_busy_detect(struct mmc_card *card, unsigned int timeout_ms,
		bool hw_busy_detect, struct request *req, bool *gen_err)
{
	unsigned long timeout = jiffies + msecs_to_jiffies(timeout_ms);
	int err = 0;
	u32 status;

	do {
		err = get_card_status(card, &status, 5);
		if (err) {
			pr_err("%s: error %d requesting status\n",
			       req->rq_disk->disk_name, err);
			return err;
		}

		if (status & R1_ERROR) {
			pr_err("%s: %s: error sending status cmd, status %#x\n",
				req->rq_disk->disk_name, __func__, status);
			*gen_err = true;
		}

		/* We may rely on the host hw to handle busy detection.*/
		if ((card->host->caps & MMC_CAP_WAIT_WHILE_BUSY) &&
			hw_busy_detect)
			break;

		/*
		 * Timeout if the device never becomes ready for data and never
		 * leaves the program state.
		 */
		if (time_after(jiffies, timeout)) {
			pr_err("%s: Card stuck in programming state! %s %s\n",
				mmc_hostname(card->host),
				req->rq_disk->disk_name, __func__);
			return -ETIMEDOUT;
		}

		/*
		 * Some cards mishandle the status bits,
		 * so make sure to check both the busy
		 * indication and the card state.
		 */
	} while (!(status & R1_READY_FOR_DATA) ||
		 (R1_CURRENT_STATE(status) == R1_STATE_PRG));

	return err;
}

static int send_stop(struct mmc_card *card, unsigned int timeout_ms,
		struct request *req, bool *gen_err, u32 *stop_status)
{
	struct mmc_host *host = card->host;
	struct mmc_command cmd = {0};
	int err;
	bool use_r1b_resp = rq_data_dir(req) == WRITE;

	/*
	 * Normally we use R1B responses for WRITE, but in cases where the host
	 * has specified a max_busy_timeout we need to validate it. A failure
	 * means we need to prevent the host from doing hw busy detection, which
	 * is done by converting to a R1 response instead.
	 */
	if (host->max_busy_timeout && (timeout_ms > host->max_busy_timeout))
		use_r1b_resp = false;

	cmd.opcode = MMC_STOP_TRANSMISSION;
	if (use_r1b_resp) {
		cmd.flags = MMC_RSP_SPI_R1B | MMC_RSP_R1B | MMC_CMD_AC;
		cmd.busy_timeout = timeout_ms;
	} else {
		cmd.flags = MMC_RSP_SPI_R1 | MMC_RSP_R1 | MMC_CMD_AC;
	}

	err = mmc_wait_for_cmd(host, &cmd, 5);
	if (err)
		return err;

	*stop_status = cmd.resp[0];

	/* No need to check card status in case of READ. */
	if (rq_data_dir(req) == READ)
		return 0;

	if (!mmc_host_is_spi(host) &&
		(*stop_status & R1_ERROR)) {
		pr_err("%s: %s: general error sending stop command, resp %#x\n",
			req->rq_disk->disk_name, __func__, *stop_status);
		*gen_err = true;
	}

	return card_busy_detect(card, timeout_ms, use_r1b_resp, req, gen_err);
}

#define ERR_NOMEDIUM	3
#define ERR_RETRY	2
#define ERR_ABORT	1
#define ERR_CONTINUE	0

static int mmc_blk_cmd_error(struct request *req, const char *name, int error,
	bool status_valid, u32 status)
{
	switch (error) {
	case -EILSEQ:
		/* response crc error, retry the r/w cmd */
		pr_err("%s: %s sending %s command, card status %#x\n",
			req->rq_disk->disk_name, "response CRC error",
			name, status);
		return ERR_RETRY;

	case -ETIMEDOUT:
		pr_err("%s: %s sending %s command, card status %#x\n",
			req->rq_disk->disk_name, "timed out", name, status);

		/* If the status cmd initially failed, retry the r/w cmd */
		if (!status_valid) {
			pr_err("%s: status not valid, retrying timeout\n",
				req->rq_disk->disk_name);
			return ERR_RETRY;
		}

		/*
		 * If it was a r/w cmd crc error, or illegal command
		 * (eg, issued in wrong state) then retry - we should
		 * have corrected the state problem above.
		 */
		if (status & (R1_COM_CRC_ERROR | R1_ILLEGAL_COMMAND)) {
			pr_err("%s: command error, retrying timeout\n",
				req->rq_disk->disk_name);
			return ERR_RETRY;
		}

		/* Otherwise abort the command */
		return ERR_ABORT;

	default:
		/* We don't understand the error code the driver gave us */
		pr_err("%s: unknown error %d sending read/write command, card status %#x\n",
		       req->rq_disk->disk_name, error, status);
		return ERR_ABORT;
	}
}

/*
 * Initial r/w and stop cmd error recovery.
 * We don't know whether the card received the r/w cmd or not, so try to
 * restore things back to a sane state.  Essentially, we do this as follows:
 * - Obtain card status.  If the first attempt to obtain card status fails,
 *   the status word will reflect the failed status cmd, not the failed
 *   r/w cmd.  If we fail to obtain card status, it suggests we can no
 *   longer communicate with the card.
 * - Check the card state.  If the card received the cmd but there was a
 *   transient problem with the response, it might still be in a data transfer
 *   mode.  Try to send it a stop command.  If this fails, we can't recover.
 * - If the r/w cmd failed due to a response CRC error, it was probably
 *   transient, so retry the cmd.
 * - If the r/w cmd timed out, but we didn't get the r/w cmd status, retry.
 * - If the r/w cmd timed out, and the r/w cmd failed due to CRC error or
 *   illegal cmd, retry.
 * Otherwise we don't understand what happened, so abort.
 */
static int mmc_blk_cmd_recovery(struct mmc_card *card, struct request *req,
	struct mmc_blk_request *brq, bool *ecc_err, bool *gen_err)
{
	bool prev_cmd_status_valid = true;
	u32 status, stop_status = 0;
	int err, retry;

	if (mmc_card_removed(card))
		return ERR_NOMEDIUM;

	/*
	 * Try to get card status which indicates both the card state
	 * and why there was no response.  If the first attempt fails,
	 * we can't be sure the returned status is for the r/w command.
	 */
	for (retry = 2; retry >= 0; retry--) {
		err = get_card_status(card, &status, 0);
		if (!err)
			break;

		/* Re-tune if needed */
		mmc_retune_recheck(card->host);

		prev_cmd_status_valid = false;
		pr_err("%s: error %d sending status command, %sing\n",
		       req->rq_disk->disk_name, err, retry ? "retry" : "abort");
	}

	/* We couldn't get a response from the card.  Give up. */
	if (err) {
		/* Check if the card is removed */
		if (mmc_detect_card_removed(card->host))
			return ERR_NOMEDIUM;
		return ERR_ABORT;
	}

	/* Flag ECC errors */
	if ((status & R1_CARD_ECC_FAILED) ||
	    (brq->stop.resp[0] & R1_CARD_ECC_FAILED) ||
	    (brq->cmd.resp[0] & R1_CARD_ECC_FAILED))
		*ecc_err = true;

	/* Flag General errors */
	if (!mmc_host_is_spi(card->host) && rq_data_dir(req) != READ)
		if ((status & R1_ERROR) ||
			(brq->stop.resp[0] & R1_ERROR)) {
			pr_err("%s: %s: general error sending stop or status command, stop cmd response %#x, card status %#x\n",
			       req->rq_disk->disk_name, __func__,
			       brq->stop.resp[0], status);
			*gen_err = true;
		}

	/*
	 * Check the current card state.  If it is in some data transfer
	 * mode, tell it to stop (and hopefully transition back to TRAN.)
	 */
	if (R1_CURRENT_STATE(status) == R1_STATE_DATA ||
	    R1_CURRENT_STATE(status) == R1_STATE_RCV) {
		err = send_stop(card,
			DIV_ROUND_UP(brq->data.timeout_ns, 1000000),
			req, gen_err, &stop_status);
		if (err) {
			pr_err("%s: error %d sending stop command\n",
			       req->rq_disk->disk_name, err);
			/*
			 * If the stop cmd also timed out, the card is probably
			 * not present, so abort. Other errors are bad news too.
			 */
			return ERR_ABORT;
		}

		if (stop_status & R1_CARD_ECC_FAILED)
			*ecc_err = true;
	}

	/* Check for set block count errors */
	if (brq->sbc.error)
		return mmc_blk_cmd_error(req, "SET_BLOCK_COUNT", brq->sbc.error,
				prev_cmd_status_valid, status);

	/* Check for r/w command errors */
	if (brq->cmd.error)
		return mmc_blk_cmd_error(req, "r/w cmd", brq->cmd.error,
				prev_cmd_status_valid, status);

	/* Data errors */
	if (!brq->stop.error)
		return ERR_CONTINUE;

	/* Now for stop errors.  These aren't fatal to the transfer. */
	pr_info("%s: error %d sending stop command, original cmd response %#x, card status %#x\n",
	       req->rq_disk->disk_name, brq->stop.error,
	       brq->cmd.resp[0], status);

	/*
	 * Subsitute in our own stop status as this will give the error
	 * state which happened during the execution of the r/w command.
	 */
	if (stop_status) {
		brq->stop.resp[0] = stop_status;
		brq->stop.error = 0;
	}
	return ERR_CONTINUE;
}

static int mmc_blk_reset(struct mmc_blk_data *md, struct mmc_host *host,
			 int type)
{
	int err;

	if (md->reset_done & type)
		return -EEXIST;

	md->reset_done |= type;
	err = mmc_hw_reset(host);
	/* Ensure we switch back to the correct partition */
	if (err != -EOPNOTSUPP) {
		struct mmc_blk_data *main_md =
			dev_get_drvdata(&host->card->dev);
		int part_err;

		main_md->part_curr = main_md->part_type;
		part_err = mmc_blk_part_switch(host->card, md);
		if (part_err) {
			/*
			 * We have failed to get back into the correct
			 * partition, so we need to abort the whole request.
			 */
			return -ENODEV;
		}
	}
	return err;
}

static inline void mmc_blk_reset_success(struct mmc_blk_data *md, int type)
{
	md->reset_done &= ~type;
}

int mmc_access_rpmb(struct mmc_queue *mq)
{
	struct mmc_blk_data *md = mq->blkdata;
	/*
	 * If this is a RPMB partition access, return ture
	 */
	if (md && md->part_type == EXT_CSD_PART_CONFIG_ACC_RPMB)
		return true;

	return false;
}

static int mmc_blk_issue_discard_rq(struct mmc_queue *mq, struct request *req)
{
	struct mmc_blk_data *md = mq->blkdata;
	struct mmc_card *card = md->queue.card;
	unsigned int from, nr, arg;
	int err = 0, type = MMC_BLK_DISCARD;

	if (!mmc_can_erase(card)) {
		err = -EOPNOTSUPP;
		goto out;
	}

	from = blk_rq_pos(req);
	nr = blk_rq_sectors(req);

	if (mmc_can_discard(card))
		arg = MMC_DISCARD_ARG;
	else if (mmc_can_trim(card))
		arg = MMC_TRIM_ARG;
	else
		arg = MMC_ERASE_ARG;
retry:
	if (card->quirks & MMC_QUIRK_INAND_CMD38) {
		err = mmc_switch(card, EXT_CSD_CMD_SET_NORMAL,
				 INAND_CMD38_ARG_EXT_CSD,
				 arg == MMC_TRIM_ARG ?
				 INAND_CMD38_ARG_TRIM :
				 INAND_CMD38_ARG_ERASE,
				 0);
		if (err)
			goto out;
	}
	err = mmc_erase(card, from, nr, arg);
out:
	if (err == -EIO && !mmc_blk_reset(md, card->host, type))
		goto retry;
	if (!err)
		mmc_blk_reset_success(md, type);
	blk_end_request(req, err, blk_rq_bytes(req));

	return err ? 0 : 1;
}

static int mmc_blk_issue_secdiscard_rq(struct mmc_queue *mq,
				       struct request *req)
{
	struct mmc_blk_data *md = mq->blkdata;
	struct mmc_card *card = md->queue.card;
	unsigned int from, nr, arg;
	int err = 0, type = MMC_BLK_SECDISCARD;

	if (!(mmc_can_secure_erase_trim(card))) {
		err = -EOPNOTSUPP;
		goto out;
	}

	from = blk_rq_pos(req);
	nr = blk_rq_sectors(req);

	if (mmc_can_trim(card) && !mmc_erase_group_aligned(card, from, nr))
		arg = MMC_SECURE_TRIM1_ARG;
	else
		arg = MMC_SECURE_ERASE_ARG;

retry:
	if (card->quirks & MMC_QUIRK_INAND_CMD38) {
		err = mmc_switch(card, EXT_CSD_CMD_SET_NORMAL,
				 INAND_CMD38_ARG_EXT_CSD,
				 arg == MMC_SECURE_TRIM1_ARG ?
				 INAND_CMD38_ARG_SECTRIM1 :
				 INAND_CMD38_ARG_SECERASE,
				 0);
		if (err)
			goto out_retry;
	}

	err = mmc_erase(card, from, nr, arg);
	if (err == -EIO)
		goto out_retry;
	if (err)
		goto out;

	if (arg == MMC_SECURE_TRIM1_ARG) {
		if (card->quirks & MMC_QUIRK_INAND_CMD38) {
			err = mmc_switch(card, EXT_CSD_CMD_SET_NORMAL,
					 INAND_CMD38_ARG_EXT_CSD,
					 INAND_CMD38_ARG_SECTRIM2,
					 0);
			if (err)
				goto out_retry;
		}

		err = mmc_erase(card, from, nr, MMC_SECURE_TRIM2_ARG);
		if (err == -EIO)
			goto out_retry;
		if (err)
			goto out;
	}

out_retry:
	if (err && !mmc_blk_reset(md, card->host, type))
		goto retry;
	if (!err)
		mmc_blk_reset_success(md, type);
out:
	blk_end_request(req, err, blk_rq_bytes(req));

	return err ? 0 : 1;
}

static int mmc_blk_issue_flush(struct mmc_queue *mq, struct request *req)
{
	struct mmc_blk_data *md = mq->blkdata;
	struct mmc_card *card = md->queue.card;
	int ret = 0;

	ret = mmc_flush_cache(card);
	if (ret)
		ret = -EIO;

	blk_end_request_all(req, ret);

	return ret ? 0 : 1;
}

/*
 * Reformat current write as a reliable write, supporting
 * both legacy and the enhanced reliable write MMC cards.
 * In each transfer we'll handle only as much as a single
 * reliable write can handle, thus finish the request in
 * partial completions.
 */
static inline void mmc_apply_rel_rw(struct mmc_blk_request *brq,
				    struct mmc_card *card,
				    struct request *req)
{
	if (!(card->ext_csd.rel_param & EXT_CSD_WR_REL_PARAM_EN)) {
		/* Legacy mode imposes restrictions on transfers. */
		if (!IS_ALIGNED(brq->cmd.arg, card->ext_csd.rel_sectors))
			brq->data.blocks = 1;

		if (brq->data.blocks > card->ext_csd.rel_sectors)
			brq->data.blocks = card->ext_csd.rel_sectors;
		else if (brq->data.blocks < card->ext_csd.rel_sectors)
			brq->data.blocks = 1;
	}
}

#define CMD_ERRORS							\
	(R1_OUT_OF_RANGE |	/* Command argument out of range */	\
	 R1_ADDRESS_ERROR |	/* Misaligned address */		\
	 R1_BLOCK_LEN_ERROR |	/* Transferred block length incorrect */\
	 R1_WP_VIOLATION |	/* Tried to write to protected block */	\
	 R1_CC_ERROR |		/* Card controller error */		\
	 R1_ERROR)		/* General/unknown error */

static enum mmc_blk_status mmc_blk_err_check(struct mmc_card *card,
					     struct mmc_async_req *areq)
{
	struct mmc_queue_req *mq_mrq = container_of(areq, struct mmc_queue_req,
						    mmc_active);
	struct mmc_blk_request *brq = &mq_mrq->brq;
	struct request *req = mq_mrq->req;
	int need_retune = card->host->need_retune;
	bool ecc_err = false;
	bool gen_err = false;

	/*
	 * sbc.error indicates a problem with the set block count
	 * command.  No data will have been transferred.
	 *
	 * cmd.error indicates a problem with the r/w command.  No
	 * data will have been transferred.
	 *
	 * stop.error indicates a problem with the stop command.  Data
	 * may have been transferred, or may still be transferring.
	 */
	if (brq->sbc.error || brq->cmd.error || brq->stop.error ||
	    brq->data.error) {
		switch (mmc_blk_cmd_recovery(card, req, brq, &ecc_err, &gen_err)) {
		case ERR_RETRY:
			return MMC_BLK_RETRY;
		case ERR_ABORT:
			return MMC_BLK_ABORT;
		case ERR_NOMEDIUM:
			return MMC_BLK_NOMEDIUM;
		case ERR_CONTINUE:
			break;
		}
	}

	/*
	 * Check for errors relating to the execution of the
	 * initial command - such as address errors.  No data
	 * has been transferred.
	 */
	if (brq->cmd.resp[0] & CMD_ERRORS) {
		pr_err("%s: r/w command failed, status = %#x\n",
		       req->rq_disk->disk_name, brq->cmd.resp[0]);
		return MMC_BLK_ABORT;
	}

	/*
	 * Everything else is either success, or a data error of some
	 * kind.  If it was a write, we may have transitioned to
	 * program mode, which we have to wait for it to complete.
	 */
	if (!mmc_host_is_spi(card->host) && rq_data_dir(req) != READ) {
		int err;

		/* Check stop command response */
		if (brq->stop.resp[0] & R1_ERROR) {
			pr_err("%s: %s: general error sending stop command, stop cmd response %#x\n",
			       req->rq_disk->disk_name, __func__,
			       brq->stop.resp[0]);
			gen_err = true;
		}

		err = card_busy_detect(card, MMC_BLK_TIMEOUT_MS, false, req,
					&gen_err);
		if (err)
			return MMC_BLK_CMD_ERR;
	}

	/* if general error occurs, retry the write operation. */
	if (gen_err) {
		pr_warn("%s: retrying write for general error\n",
				req->rq_disk->disk_name);
		return MMC_BLK_RETRY;
	}

	if (brq->data.error) {
		if (need_retune && !brq->retune_retry_done) {
			pr_debug("%s: retrying because a re-tune was needed\n",
				 req->rq_disk->disk_name);
			brq->retune_retry_done = 1;
			return MMC_BLK_RETRY;
		}
		pr_err("%s: error %d transferring data, sector %u, nr %u, cmd response %#x, card status %#x\n",
		       req->rq_disk->disk_name, brq->data.error,
		       (unsigned)blk_rq_pos(req),
		       (unsigned)blk_rq_sectors(req),
		       brq->cmd.resp[0], brq->stop.resp[0]);

		if (rq_data_dir(req) == READ) {
			if (ecc_err)
				return MMC_BLK_ECC_ERR;
			return MMC_BLK_DATA_ERR;
		} else {
			return MMC_BLK_CMD_ERR;
		}
	}

	if (!brq->data.bytes_xfered)
		return MMC_BLK_RETRY;

	if (blk_rq_bytes(req) != brq->data.bytes_xfered)
		return MMC_BLK_PARTIAL;

	return MMC_BLK_SUCCESS;
}

static void mmc_blk_rw_rq_prep(struct mmc_queue_req *mqrq,
			       struct mmc_card *card,
			       int disable_multi,
			       struct mmc_queue *mq)
{
	u32 readcmd, writecmd;
	struct mmc_blk_request *brq = &mqrq->brq;
	struct request *req = mqrq->req;
	struct mmc_blk_data *md = mq->blkdata;
	bool do_data_tag;

	/*
	 * Reliable writes are used to implement Forced Unit Access and
	 * are supported only on MMCs.
	 */
	bool do_rel_wr = (req->cmd_flags & REQ_FUA) &&
		(rq_data_dir(req) == WRITE) &&
		(md->flags & MMC_BLK_REL_WR);

	memset(brq, 0, sizeof(struct mmc_blk_request));
	brq->mrq.cmd = &brq->cmd;
	brq->mrq.data = &brq->data;

	brq->cmd.arg = blk_rq_pos(req);
	if (!mmc_card_blockaddr(card))
		brq->cmd.arg <<= 9;
	brq->cmd.flags = MMC_RSP_SPI_R1 | MMC_RSP_R1 | MMC_CMD_ADTC;
	brq->data.blksz = 512;
	brq->stop.opcode = MMC_STOP_TRANSMISSION;
	brq->stop.arg = 0;
	brq->data.blocks = blk_rq_sectors(req);

	/*
	 * The block layer doesn't support all sector count
	 * restrictions, so we need to be prepared for too big
	 * requests.
	 */
	if (brq->data.blocks > card->host->max_blk_count)
		brq->data.blocks = card->host->max_blk_count;

	if (brq->data.blocks > 1) {
		/*
		 * After a read error, we redo the request one sector
		 * at a time in order to accurately determine which
		 * sectors can be read successfully.
		 */
		if (disable_multi)
			brq->data.blocks = 1;

		/*
		 * Some controllers have HW issues while operating
		 * in multiple I/O mode
		 */
		if (card->host->ops->multi_io_quirk)
			brq->data.blocks = card->host->ops->multi_io_quirk(card,
						(rq_data_dir(req) == READ) ?
						MMC_DATA_READ : MMC_DATA_WRITE,
						brq->data.blocks);
	}

	if (brq->data.blocks > 1 || do_rel_wr) {
		/* SPI multiblock writes terminate using a special
		 * token, not a STOP_TRANSMISSION request.
		 */
		if (!mmc_host_is_spi(card->host) ||
		    rq_data_dir(req) == READ)
			brq->mrq.stop = &brq->stop;
		readcmd = MMC_READ_MULTIPLE_BLOCK;
		writecmd = MMC_WRITE_MULTIPLE_BLOCK;
	} else {
		brq->mrq.stop = NULL;
		readcmd = MMC_READ_SINGLE_BLOCK;
		writecmd = MMC_WRITE_BLOCK;
	}
	if (rq_data_dir(req) == READ) {
		brq->cmd.opcode = readcmd;
		brq->data.flags = MMC_DATA_READ;
		if (brq->mrq.stop)
			brq->stop.flags = MMC_RSP_SPI_R1 | MMC_RSP_R1 |
					MMC_CMD_AC;
	} else {
		brq->cmd.opcode = writecmd;
		brq->data.flags = MMC_DATA_WRITE;
		if (brq->mrq.stop)
			brq->stop.flags = MMC_RSP_SPI_R1B | MMC_RSP_R1B |
					MMC_CMD_AC;
	}

	if (do_rel_wr)
		mmc_apply_rel_rw(brq, card, req);

	/*
	 * Data tag is used only during writing meta data to speed
	 * up write and any subsequent read of this meta data
	 */
	do_data_tag = (card->ext_csd.data_tag_unit_size) &&
		(req->cmd_flags & REQ_META) &&
		(rq_data_dir(req) == WRITE) &&
		((brq->data.blocks * brq->data.blksz) >=
		 card->ext_csd.data_tag_unit_size);

	/*
	 * Pre-defined multi-block transfers are preferable to
	 * open ended-ones (and necessary for reliable writes).
	 * However, it is not sufficient to just send CMD23,
	 * and avoid the final CMD12, as on an error condition
	 * CMD12 (stop) needs to be sent anyway. This, coupled
	 * with Auto-CMD23 enhancements provided by some
	 * hosts, means that the complexity of dealing
	 * with this is best left to the host. If CMD23 is
	 * supported by card and host, we'll fill sbc in and let
	 * the host deal with handling it correctly. This means
	 * that for hosts that don't expose MMC_CAP_CMD23, no
	 * change of behavior will be observed.
	 *
	 * N.B: Some MMC cards experience perf degradation.
	 * We'll avoid using CMD23-bounded multiblock writes for
	 * these, while retaining features like reliable writes.
	 */
	if ((md->flags & MMC_BLK_CMD23) && mmc_op_multi(brq->cmd.opcode) &&
	    (do_rel_wr || !(card->quirks & MMC_QUIRK_BLK_NO_CMD23) ||
	     do_data_tag)) {
		brq->sbc.opcode = MMC_SET_BLOCK_COUNT;
		brq->sbc.arg = brq->data.blocks |
			(do_rel_wr ? (1 << 31) : 0) |
			(do_data_tag ? (1 << 29) : 0);
		brq->sbc.flags = MMC_RSP_R1 | MMC_CMD_AC;
		brq->mrq.sbc = &brq->sbc;
	}

	mmc_set_data_timeout(&brq->data, card);

	brq->data.sg = mqrq->sg;
	brq->data.sg_len = mmc_queue_map_sg(mq, mqrq);

	/*
	 * Adjust the sg list so it is the same size as the
	 * request.
	 */
	if (brq->data.blocks != blk_rq_sectors(req)) {
		int i, data_size = brq->data.blocks << 9;
		struct scatterlist *sg;

		for_each_sg(brq->data.sg, sg, brq->data.sg_len, i) {
			data_size -= sg->length;
			if (data_size <= 0) {
				sg->length += data_size;
				i++;
				break;
			}
		}
		brq->data.sg_len = i;
	}

	mqrq->mmc_active.mrq = &brq->mrq;
	mqrq->mmc_active.err_check = mmc_blk_err_check;

	mmc_queue_bounce_pre(mqrq);
}

static int mmc_blk_cmd_err(struct mmc_blk_data *md, struct mmc_card *card,
			   struct mmc_blk_request *brq, struct request *req,
			   int ret)
{
	struct mmc_queue_req *mq_rq;
	mq_rq = container_of(brq, struct mmc_queue_req, brq);

	/*
	 * If this is an SD card and we're writing, we can first
	 * mark the known good sectors as ok.
	 *
	 * If the card is not SD, we can still ok written sectors
	 * as reported by the controller (which might be less than
	 * the real number of written sectors, but never more).
	 */
	if (mmc_card_sd(card)) {
		u32 blocks;

		blocks = mmc_sd_num_wr_blocks(card);
		if (blocks != (u32)-1) {
			ret = blk_end_request(req, 0, blocks << 9);
		}
	} else {
		ret = blk_end_request(req, 0, brq->data.bytes_xfered);
	}
	return ret;
}

static int mmc_blk_issue_rw_rq(struct mmc_queue *mq, struct request *rqc)
{
	struct mmc_blk_data *md = mq->blkdata;
	struct mmc_card *card = md->queue.card;
	struct mmc_blk_request *brq;
	int ret = 1, disable_multi = 0, retry = 0, type, retune_retry_done = 0;
	enum mmc_blk_status status;
	struct mmc_queue_req *mq_rq;
	struct request *req;
	struct mmc_async_req *areq;

	if (!rqc && !mq->mqrq_prev->req)
		return 0;

	do {
		if (rqc) {
			/*
			 * When 4KB native sector is enabled, only 8 blocks
			 * multiple read or write is allowed
			 */
			if (mmc_large_sector(card) &&
				!IS_ALIGNED(blk_rq_sectors(rqc), 8)) {
				pr_err("%s: Transfer size is not 4KB sector size aligned\n",
					rqc->rq_disk->disk_name);
				mq_rq = mq->mqrq_cur;
				req = rqc;
				rqc = NULL;
				goto cmd_abort;
			}

			mmc_blk_rw_rq_prep(mq->mqrq_cur, card, 0, mq);
			areq = &mq->mqrq_cur->mmc_active;
		} else
			areq = NULL;
		areq = mmc_start_req(card->host, areq, &status);
		if (!areq) {
			if (status == MMC_BLK_NEW_REQUEST)
				mq->flags |= MMC_QUEUE_NEW_REQUEST;
			return 0;
		}

		mq_rq = container_of(areq, struct mmc_queue_req, mmc_active);
		brq = &mq_rq->brq;
		req = mq_rq->req;
		type = rq_data_dir(req) == READ ? MMC_BLK_READ : MMC_BLK_WRITE;
		mmc_queue_bounce_post(mq_rq);

		switch (status) {
		case MMC_BLK_SUCCESS:
		case MMC_BLK_PARTIAL:
			/*
			 * A block was successfully transferred.
			 */
			mmc_blk_reset_success(md, type);

			ret = blk_end_request(req, 0,
					brq->data.bytes_xfered);

			/*
			 * If the blk_end_request function returns non-zero even
			 * though all data has been transferred and no errors
			 * were returned by the host controller, it's a bug.
			 */
			if (status == MMC_BLK_SUCCESS && ret) {
				pr_err("%s BUG rq_tot %d d_xfer %d\n",
				       __func__, blk_rq_bytes(req),
				       brq->data.bytes_xfered);
				rqc = NULL;
				goto cmd_abort;
			}
			break;
		case MMC_BLK_CMD_ERR:
			ret = mmc_blk_cmd_err(md, card, brq, req, ret);
			if (mmc_blk_reset(md, card->host, type))
				goto cmd_abort;
			if (!ret)
				goto start_new_req;
			break;
		case MMC_BLK_RETRY:
			retune_retry_done = brq->retune_retry_done;
			if (retry++ < 5)
				break;
			/* Fall through */
		case MMC_BLK_ABORT:
			if (!mmc_blk_reset(md, card->host, type))
				break;
			goto cmd_abort;
		case MMC_BLK_DATA_ERR: {
			int err;

			err = mmc_blk_reset(md, card->host, type);
			if (!err)
				break;
			if (err == -ENODEV)
				goto cmd_abort;
			/* Fall through */
		}
		case MMC_BLK_ECC_ERR:
			if (brq->data.blocks > 1) {
				/* Redo read one sector at a time */
				pr_warn("%s: retrying using single block read\n",
					req->rq_disk->disk_name);
				disable_multi = 1;
				break;
			}
			/*
			 * After an error, we redo I/O one sector at a
			 * time, so we only reach here after trying to
			 * read a single sector.
			 */
			ret = blk_end_request(req, -EIO,
						brq->data.blksz);
			if (!ret)
				goto start_new_req;
			break;
		case MMC_BLK_NOMEDIUM:
			goto cmd_abort;
		default:
			pr_err("%s: Unhandled return value (%d)",
					req->rq_disk->disk_name, status);
			goto cmd_abort;
		}

		if (ret) {
			/*
			 * In case of a incomplete request
			 * prepare it again and resend.
			 */
			mmc_blk_rw_rq_prep(mq_rq, card,
					disable_multi, mq);
			mmc_start_req(card->host,
					&mq_rq->mmc_active, NULL);
			mq_rq->brq.retune_retry_done = retune_retry_done;
		}
	} while (ret);

	return 1;

 cmd_abort:
<<<<<<< HEAD
	if (mmc_card_removed(card))
		req->cmd_flags |= REQ_QUIET;
	while (ret)
		ret = blk_end_request(req, -EIO,
				blk_rq_cur_bytes(req));
=======
	if (mmc_packed_cmd(mq_rq->cmd_type)) {
		mmc_blk_abort_packed_req(mq_rq);
	} else {
		if (mmc_card_removed(card))
			req->rq_flags |= RQF_QUIET;
		while (ret)
			ret = blk_end_request(req, -EIO,
					blk_rq_cur_bytes(req));
	}
>>>>>>> 7cd54aa8

 start_new_req:
	if (rqc) {
		if (mmc_card_removed(card)) {
			rqc->rq_flags |= RQF_QUIET;
			blk_end_request_all(rqc, -EIO);
		} else {
			mmc_blk_rw_rq_prep(mq->mqrq_cur, card, 0, mq);
			mmc_start_req(card->host,
				      &mq->mqrq_cur->mmc_active, NULL);
		}
	}

	return 0;
}

int mmc_blk_issue_rq(struct mmc_queue *mq, struct request *req)
{
	int ret;
	struct mmc_blk_data *md = mq->blkdata;
	struct mmc_card *card = md->queue.card;
	bool req_is_special = mmc_req_is_special(req);

	if (req && !mq->mqrq_prev->req)
		/* claim host only for the first request */
		mmc_get_card(card);

	ret = mmc_blk_part_switch(card, md);
	if (ret) {
		if (req) {
			blk_end_request_all(req, -EIO);
		}
		ret = 0;
		goto out;
	}

	mq->flags &= ~MMC_QUEUE_NEW_REQUEST;
	if (req && req_op(req) == REQ_OP_DISCARD) {
		/* complete ongoing async transfer before issuing discard */
		if (card->host->areq)
			mmc_blk_issue_rw_rq(mq, NULL);
		ret = mmc_blk_issue_discard_rq(mq, req);
	} else if (req && req_op(req) == REQ_OP_SECURE_ERASE) {
		/* complete ongoing async transfer before issuing secure erase*/
		if (card->host->areq)
			mmc_blk_issue_rw_rq(mq, NULL);
		ret = mmc_blk_issue_secdiscard_rq(mq, req);
	} else if (req && req_op(req) == REQ_OP_FLUSH) {
		/* complete ongoing async transfer before issuing flush */
		if (card->host->areq)
			mmc_blk_issue_rw_rq(mq, NULL);
		ret = mmc_blk_issue_flush(mq, req);
	} else {
		ret = mmc_blk_issue_rw_rq(mq, req);
	}

out:
	if ((!req && !(mq->flags & MMC_QUEUE_NEW_REQUEST)) || req_is_special)
		/*
		 * Release host when there are no more requests
		 * and after special request(discard, flush) is done.
		 * In case sepecial request, there is no reentry to
		 * the 'mmc_blk_issue_rq' with 'mqrq_prev->req'.
		 */
		mmc_put_card(card);
	return ret;
}

static inline int mmc_blk_readonly(struct mmc_card *card)
{
	return mmc_card_readonly(card) ||
	       !(card->csd.cmdclass & CCC_BLOCK_WRITE);
}

static struct mmc_blk_data *mmc_blk_alloc_req(struct mmc_card *card,
					      struct device *parent,
					      sector_t size,
					      bool default_ro,
					      const char *subname,
					      int area_type)
{
	struct mmc_blk_data *md;
	int devidx, ret;

again:
	if (!ida_pre_get(&mmc_blk_ida, GFP_KERNEL))
		return ERR_PTR(-ENOMEM);

	spin_lock(&mmc_blk_lock);
	ret = ida_get_new(&mmc_blk_ida, &devidx);
	spin_unlock(&mmc_blk_lock);

	if (ret == -EAGAIN)
		goto again;
	else if (ret)
		return ERR_PTR(ret);

	if (devidx >= max_devices) {
		ret = -ENOSPC;
		goto out;
	}

	md = kzalloc(sizeof(struct mmc_blk_data), GFP_KERNEL);
	if (!md) {
		ret = -ENOMEM;
		goto out;
	}

	md->area_type = area_type;

	/*
	 * Set the read-only status based on the supported commands
	 * and the write protect switch.
	 */
	md->read_only = mmc_blk_readonly(card);

	md->disk = alloc_disk(perdev_minors);
	if (md->disk == NULL) {
		ret = -ENOMEM;
		goto err_kfree;
	}

	spin_lock_init(&md->lock);
	INIT_LIST_HEAD(&md->part);
	md->usage = 1;

	ret = mmc_init_queue(&md->queue, card, &md->lock, subname);
	if (ret)
		goto err_putdisk;

	md->queue.blkdata = md;

	md->disk->major	= MMC_BLOCK_MAJOR;
	md->disk->first_minor = devidx * perdev_minors;
	md->disk->fops = &mmc_bdops;
	md->disk->private_data = md;
	md->disk->queue = md->queue.queue;
	md->parent = parent;
	set_disk_ro(md->disk, md->read_only || default_ro);
	md->disk->flags = GENHD_FL_EXT_DEVT;
	if (area_type & (MMC_BLK_DATA_AREA_RPMB | MMC_BLK_DATA_AREA_BOOT))
		md->disk->flags |= GENHD_FL_NO_PART_SCAN;

	/*
	 * As discussed on lkml, GENHD_FL_REMOVABLE should:
	 *
	 * - be set for removable media with permanent block devices
	 * - be unset for removable block devices with permanent media
	 *
	 * Since MMC block devices clearly fall under the second
	 * case, we do not set GENHD_FL_REMOVABLE.  Userspace
	 * should use the block device creation/destruction hotplug
	 * messages to tell when the card is present.
	 */

	snprintf(md->disk->disk_name, sizeof(md->disk->disk_name),
		 "mmcblk%u%s", card->host->index, subname ? subname : "");

	if (mmc_card_mmc(card))
		blk_queue_logical_block_size(md->queue.queue,
					     card->ext_csd.data_sector_size);
	else
		blk_queue_logical_block_size(md->queue.queue, 512);

	set_capacity(md->disk, size);

	if (mmc_host_cmd23(card->host)) {
		if ((mmc_card_mmc(card) &&
		     card->csd.mmca_vsn >= CSD_SPEC_VER_3) ||
		    (mmc_card_sd(card) &&
		     card->scr.cmds & SD_SCR_CMD23_SUPPORT))
			md->flags |= MMC_BLK_CMD23;
	}

	if (mmc_card_mmc(card) &&
	    md->flags & MMC_BLK_CMD23 &&
	    ((card->ext_csd.rel_param & EXT_CSD_WR_REL_PARAM_EN) ||
	     card->ext_csd.rel_sectors)) {
		md->flags |= MMC_BLK_REL_WR;
		blk_queue_write_cache(md->queue.queue, true, true);
	}

	return md;

 err_putdisk:
	put_disk(md->disk);
 err_kfree:
	kfree(md);
 out:
	spin_lock(&mmc_blk_lock);
	ida_remove(&mmc_blk_ida, devidx);
	spin_unlock(&mmc_blk_lock);
	return ERR_PTR(ret);
}

static struct mmc_blk_data *mmc_blk_alloc(struct mmc_card *card)
{
	sector_t size;

	if (!mmc_card_sd(card) && mmc_card_blockaddr(card)) {
		/*
		 * The EXT_CSD sector count is in number or 512 byte
		 * sectors.
		 */
		size = card->ext_csd.sectors;
	} else {
		/*
		 * The CSD capacity field is in units of read_blkbits.
		 * set_capacity takes units of 512 bytes.
		 */
		size = (typeof(sector_t))card->csd.capacity
			<< (card->csd.read_blkbits - 9);
	}

	return mmc_blk_alloc_req(card, &card->dev, size, false, NULL,
					MMC_BLK_DATA_AREA_MAIN);
}

static int mmc_blk_alloc_part(struct mmc_card *card,
			      struct mmc_blk_data *md,
			      unsigned int part_type,
			      sector_t size,
			      bool default_ro,
			      const char *subname,
			      int area_type)
{
	char cap_str[10];
	struct mmc_blk_data *part_md;

	part_md = mmc_blk_alloc_req(card, disk_to_dev(md->disk), size, default_ro,
				    subname, area_type);
	if (IS_ERR(part_md))
		return PTR_ERR(part_md);
	part_md->part_type = part_type;
	list_add(&part_md->part, &md->part);

	string_get_size((u64)get_capacity(part_md->disk), 512, STRING_UNITS_2,
			cap_str, sizeof(cap_str));
	pr_info("%s: %s %s partition %u %s\n",
	       part_md->disk->disk_name, mmc_card_id(card),
	       mmc_card_name(card), part_md->part_type, cap_str);
	return 0;
}

/* MMC Physical partitions consist of two boot partitions and
 * up to four general purpose partitions.
 * For each partition enabled in EXT_CSD a block device will be allocatedi
 * to provide access to the partition.
 */

static int mmc_blk_alloc_parts(struct mmc_card *card, struct mmc_blk_data *md)
{
	int idx, ret = 0;

	if (!mmc_card_mmc(card))
		return 0;

	for (idx = 0; idx < card->nr_parts; idx++) {
		if (card->part[idx].size) {
			ret = mmc_blk_alloc_part(card, md,
				card->part[idx].part_cfg,
				card->part[idx].size >> 9,
				card->part[idx].force_ro,
				card->part[idx].name,
				card->part[idx].area_type);
			if (ret)
				return ret;
		}
	}

	return ret;
}

static void mmc_blk_remove_req(struct mmc_blk_data *md)
{
	struct mmc_card *card;

	if (md) {
		/*
		 * Flush remaining requests and free queues. It
		 * is freeing the queue that stops new requests
		 * from being accepted.
		 */
		card = md->queue.card;
		mmc_cleanup_queue(&md->queue);
		if (md->disk->flags & GENHD_FL_UP) {
			device_remove_file(disk_to_dev(md->disk), &md->force_ro);
			if ((md->area_type & MMC_BLK_DATA_AREA_BOOT) &&
					card->ext_csd.boot_ro_lockable)
				device_remove_file(disk_to_dev(md->disk),
					&md->power_ro_lock);

			del_gendisk(md->disk);
		}
		mmc_blk_put(md);
	}
}

static void mmc_blk_remove_parts(struct mmc_card *card,
				 struct mmc_blk_data *md)
{
	struct list_head *pos, *q;
	struct mmc_blk_data *part_md;

	list_for_each_safe(pos, q, &md->part) {
		part_md = list_entry(pos, struct mmc_blk_data, part);
		list_del(pos);
		mmc_blk_remove_req(part_md);
	}
}

static int mmc_add_disk(struct mmc_blk_data *md)
{
	int ret;
	struct mmc_card *card = md->queue.card;

	device_add_disk(md->parent, md->disk);
	md->force_ro.show = force_ro_show;
	md->force_ro.store = force_ro_store;
	sysfs_attr_init(&md->force_ro.attr);
	md->force_ro.attr.name = "force_ro";
	md->force_ro.attr.mode = S_IRUGO | S_IWUSR;
	ret = device_create_file(disk_to_dev(md->disk), &md->force_ro);
	if (ret)
		goto force_ro_fail;

	if ((md->area_type & MMC_BLK_DATA_AREA_BOOT) &&
	     card->ext_csd.boot_ro_lockable) {
		umode_t mode;

		if (card->ext_csd.boot_ro_lock & EXT_CSD_BOOT_WP_B_PWR_WP_DIS)
			mode = S_IRUGO;
		else
			mode = S_IRUGO | S_IWUSR;

		md->power_ro_lock.show = power_ro_lock_show;
		md->power_ro_lock.store = power_ro_lock_store;
		sysfs_attr_init(&md->power_ro_lock.attr);
		md->power_ro_lock.attr.mode = mode;
		md->power_ro_lock.attr.name =
					"ro_lock_until_next_power_on";
		ret = device_create_file(disk_to_dev(md->disk),
				&md->power_ro_lock);
		if (ret)
			goto power_ro_lock_fail;
	}
	return ret;

power_ro_lock_fail:
	device_remove_file(disk_to_dev(md->disk), &md->force_ro);
force_ro_fail:
	del_gendisk(md->disk);

	return ret;
}

static const struct mmc_fixup blk_fixups[] =
{
	MMC_FIXUP("SEM02G", CID_MANFID_SANDISK, 0x100, add_quirk,
		  MMC_QUIRK_INAND_CMD38),
	MMC_FIXUP("SEM04G", CID_MANFID_SANDISK, 0x100, add_quirk,
		  MMC_QUIRK_INAND_CMD38),
	MMC_FIXUP("SEM08G", CID_MANFID_SANDISK, 0x100, add_quirk,
		  MMC_QUIRK_INAND_CMD38),
	MMC_FIXUP("SEM16G", CID_MANFID_SANDISK, 0x100, add_quirk,
		  MMC_QUIRK_INAND_CMD38),
	MMC_FIXUP("SEM32G", CID_MANFID_SANDISK, 0x100, add_quirk,
		  MMC_QUIRK_INAND_CMD38),

	/*
	 * Some MMC cards experience performance degradation with CMD23
	 * instead of CMD12-bounded multiblock transfers. For now we'll
	 * black list what's bad...
	 * - Certain Toshiba cards.
	 *
	 * N.B. This doesn't affect SD cards.
	 */
	MMC_FIXUP("SDMB-32", CID_MANFID_SANDISK, CID_OEMID_ANY, add_quirk_mmc,
		  MMC_QUIRK_BLK_NO_CMD23),
	MMC_FIXUP("SDM032", CID_MANFID_SANDISK, CID_OEMID_ANY, add_quirk_mmc,
		  MMC_QUIRK_BLK_NO_CMD23),
	MMC_FIXUP("MMC08G", CID_MANFID_TOSHIBA, CID_OEMID_ANY, add_quirk_mmc,
		  MMC_QUIRK_BLK_NO_CMD23),
	MMC_FIXUP("MMC16G", CID_MANFID_TOSHIBA, CID_OEMID_ANY, add_quirk_mmc,
		  MMC_QUIRK_BLK_NO_CMD23),
	MMC_FIXUP("MMC32G", CID_MANFID_TOSHIBA, CID_OEMID_ANY, add_quirk_mmc,
		  MMC_QUIRK_BLK_NO_CMD23),

	/*
	 * Some MMC cards need longer data read timeout than indicated in CSD.
	 */
	MMC_FIXUP(CID_NAME_ANY, CID_MANFID_MICRON, 0x200, add_quirk_mmc,
		  MMC_QUIRK_LONG_READ_TIME),
	MMC_FIXUP("008GE0", CID_MANFID_TOSHIBA, CID_OEMID_ANY, add_quirk_mmc,
		  MMC_QUIRK_LONG_READ_TIME),

	/*
	 * On these Samsung MoviNAND parts, performing secure erase or
	 * secure trim can result in unrecoverable corruption due to a
	 * firmware bug.
	 */
	MMC_FIXUP("M8G2FA", CID_MANFID_SAMSUNG, CID_OEMID_ANY, add_quirk_mmc,
		  MMC_QUIRK_SEC_ERASE_TRIM_BROKEN),
	MMC_FIXUP("MAG4FA", CID_MANFID_SAMSUNG, CID_OEMID_ANY, add_quirk_mmc,
		  MMC_QUIRK_SEC_ERASE_TRIM_BROKEN),
	MMC_FIXUP("MBG8FA", CID_MANFID_SAMSUNG, CID_OEMID_ANY, add_quirk_mmc,
		  MMC_QUIRK_SEC_ERASE_TRIM_BROKEN),
	MMC_FIXUP("MCGAFA", CID_MANFID_SAMSUNG, CID_OEMID_ANY, add_quirk_mmc,
		  MMC_QUIRK_SEC_ERASE_TRIM_BROKEN),
	MMC_FIXUP("VAL00M", CID_MANFID_SAMSUNG, CID_OEMID_ANY, add_quirk_mmc,
		  MMC_QUIRK_SEC_ERASE_TRIM_BROKEN),
	MMC_FIXUP("VYL00M", CID_MANFID_SAMSUNG, CID_OEMID_ANY, add_quirk_mmc,
		  MMC_QUIRK_SEC_ERASE_TRIM_BROKEN),
	MMC_FIXUP("KYL00M", CID_MANFID_SAMSUNG, CID_OEMID_ANY, add_quirk_mmc,
		  MMC_QUIRK_SEC_ERASE_TRIM_BROKEN),
	MMC_FIXUP("VZL00M", CID_MANFID_SAMSUNG, CID_OEMID_ANY, add_quirk_mmc,
		  MMC_QUIRK_SEC_ERASE_TRIM_BROKEN),

	/*
	 *  On Some Kingston eMMCs, performing trim can result in
	 *  unrecoverable data conrruption occasionally due to a firmware bug.
	 */
	MMC_FIXUP("V10008", CID_MANFID_KINGSTON, CID_OEMID_ANY, add_quirk_mmc,
		  MMC_QUIRK_TRIM_BROKEN),
	MMC_FIXUP("V10016", CID_MANFID_KINGSTON, CID_OEMID_ANY, add_quirk_mmc,
		  MMC_QUIRK_TRIM_BROKEN),

	END_FIXUP
};

static int mmc_blk_probe(struct mmc_card *card)
{
	struct mmc_blk_data *md, *part_md;
	char cap_str[10];

	/*
	 * Check that the card supports the command class(es) we need.
	 */
	if (!(card->csd.cmdclass & CCC_BLOCK_READ))
		return -ENODEV;

	mmc_fixup_device(card, blk_fixups);

	md = mmc_blk_alloc(card);
	if (IS_ERR(md))
		return PTR_ERR(md);

	string_get_size((u64)get_capacity(md->disk), 512, STRING_UNITS_2,
			cap_str, sizeof(cap_str));
	pr_info("%s: %s %s %s %s\n",
		md->disk->disk_name, mmc_card_id(card), mmc_card_name(card),
		cap_str, md->read_only ? "(ro)" : "");

	if (mmc_blk_alloc_parts(card, md))
		goto out;

	dev_set_drvdata(&card->dev, md);

	if (mmc_add_disk(md))
		goto out;

	list_for_each_entry(part_md, &md->part, part) {
		if (mmc_add_disk(part_md))
			goto out;
	}

	pm_runtime_set_autosuspend_delay(&card->dev, 3000);
	pm_runtime_use_autosuspend(&card->dev);

	/*
	 * Don't enable runtime PM for SD-combo cards here. Leave that
	 * decision to be taken during the SDIO init sequence instead.
	 */
	if (card->type != MMC_TYPE_SD_COMBO) {
		pm_runtime_set_active(&card->dev);
		pm_runtime_enable(&card->dev);
	}

	return 0;

 out:
	mmc_blk_remove_parts(card, md);
	mmc_blk_remove_req(md);
	return 0;
}

static void mmc_blk_remove(struct mmc_card *card)
{
	struct mmc_blk_data *md = dev_get_drvdata(&card->dev);

	mmc_blk_remove_parts(card, md);
	pm_runtime_get_sync(&card->dev);
	mmc_claim_host(card->host);
	mmc_blk_part_switch(card, md);
	mmc_release_host(card->host);
	if (card->type != MMC_TYPE_SD_COMBO)
		pm_runtime_disable(&card->dev);
	pm_runtime_put_noidle(&card->dev);
	mmc_blk_remove_req(md);
	dev_set_drvdata(&card->dev, NULL);
}

static int _mmc_blk_suspend(struct mmc_card *card)
{
	struct mmc_blk_data *part_md;
	struct mmc_blk_data *md = dev_get_drvdata(&card->dev);

	if (md) {
		mmc_queue_suspend(&md->queue);
		list_for_each_entry(part_md, &md->part, part) {
			mmc_queue_suspend(&part_md->queue);
		}
	}
	return 0;
}

static void mmc_blk_shutdown(struct mmc_card *card)
{
	_mmc_blk_suspend(card);
}

#ifdef CONFIG_PM_SLEEP
static int mmc_blk_suspend(struct device *dev)
{
	struct mmc_card *card = mmc_dev_to_card(dev);

	return _mmc_blk_suspend(card);
}

static int mmc_blk_resume(struct device *dev)
{
	struct mmc_blk_data *part_md;
	struct mmc_blk_data *md = dev_get_drvdata(dev);

	if (md) {
		/*
		 * Resume involves the card going into idle state,
		 * so current partition is always the main one.
		 */
		md->part_curr = md->part_type;
		mmc_queue_resume(&md->queue);
		list_for_each_entry(part_md, &md->part, part) {
			mmc_queue_resume(&part_md->queue);
		}
	}
	return 0;
}
#endif

static SIMPLE_DEV_PM_OPS(mmc_blk_pm_ops, mmc_blk_suspend, mmc_blk_resume);

static struct mmc_driver mmc_driver = {
	.drv		= {
		.name	= "mmcblk",
		.pm	= &mmc_blk_pm_ops,
	},
	.probe		= mmc_blk_probe,
	.remove		= mmc_blk_remove,
	.shutdown	= mmc_blk_shutdown,
};

static int __init mmc_blk_init(void)
{
	int res;

	if (perdev_minors != CONFIG_MMC_BLOCK_MINORS)
		pr_info("mmcblk: using %d minors per device\n", perdev_minors);

	max_devices = min(MAX_DEVICES, (1 << MINORBITS) / perdev_minors);

	res = register_blkdev(MMC_BLOCK_MAJOR, "mmc");
	if (res)
		goto out;

	res = mmc_register_driver(&mmc_driver);
	if (res)
		goto out2;

	return 0;
 out2:
	unregister_blkdev(MMC_BLOCK_MAJOR, "mmc");
 out:
	return res;
}

static void __exit mmc_blk_exit(void)
{
	mmc_unregister_driver(&mmc_driver);
	unregister_blkdev(MMC_BLOCK_MAJOR, "mmc");
}

module_init(mmc_blk_init);
module_exit(mmc_blk_exit);

MODULE_LICENSE("GPL");
MODULE_DESCRIPTION("Multimedia Card (MMC) block device driver");
<|MERGE_RESOLUTION|>--- conflicted
+++ resolved
@@ -1732,23 +1732,11 @@
 	return 1;
 
  cmd_abort:
-<<<<<<< HEAD
 	if (mmc_card_removed(card))
-		req->cmd_flags |= REQ_QUIET;
+		req->rq_flags |= RQF_QUIET;
 	while (ret)
 		ret = blk_end_request(req, -EIO,
 				blk_rq_cur_bytes(req));
-=======
-	if (mmc_packed_cmd(mq_rq->cmd_type)) {
-		mmc_blk_abort_packed_req(mq_rq);
-	} else {
-		if (mmc_card_removed(card))
-			req->rq_flags |= RQF_QUIET;
-		while (ret)
-			ret = blk_end_request(req, -EIO,
-					blk_rq_cur_bytes(req));
-	}
->>>>>>> 7cd54aa8
 
  start_new_req:
 	if (rqc) {
