/*
 * Copyright (C) 2012 Sascha Hauer, Pengutronix <s.hauer@pengutronix.de>
 *
 * This program is free software; you can redistribute it and/or modify
 * it under the terms of the GNU General Public License version 2 as
 * published by the Free Software Foundation.
 *
 */
#include <linux/mm.h>
#include <linux/delay.h>
#include <linux/clk.h>
#include <linux/io.h>
#include <linux/clkdev.h>
#include <linux/of.h>
#include <linux/err.h>

#include "crmregs-imx3.h"
#include "clk.h"
#include "common.h"
#include "hardware.h"

struct arm_ahb_div {
	unsigned char arm, ahb, sel;
};

static struct arm_ahb_div clk_consumer[] = {
	{ .arm = 1, .ahb = 4, .sel = 0},
	{ .arm = 1, .ahb = 3, .sel = 1},
	{ .arm = 2, .ahb = 2, .sel = 0},
	{ .arm = 0, .ahb = 0, .sel = 0},
	{ .arm = 0, .ahb = 0, .sel = 0},
	{ .arm = 0, .ahb = 0, .sel = 0},
	{ .arm = 4, .ahb = 1, .sel = 0},
	{ .arm = 1, .ahb = 5, .sel = 0},
	{ .arm = 1, .ahb = 8, .sel = 0},
	{ .arm = 1, .ahb = 6, .sel = 1},
	{ .arm = 2, .ahb = 4, .sel = 0},
	{ .arm = 0, .ahb = 0, .sel = 0},
	{ .arm = 0, .ahb = 0, .sel = 0},
	{ .arm = 0, .ahb = 0, .sel = 0},
	{ .arm = 4, .ahb = 2, .sel = 0},
	{ .arm = 0, .ahb = 0, .sel = 0},
};

static char hsp_div_532[] = { 4, 8, 3, 0 };
static char hsp_div_400[] = { 3, 6, 3, 0 };

static const char *std_sel[] = {"ppll", "arm"};
static const char *ipg_per_sel[] = {"ahb_per_div", "arm_per_div"};

enum mx35_clks {
	ckih, mpll, ppll, mpll_075, arm, hsp, hsp_div, hsp_sel, ahb, ipg,
	arm_per_div, ahb_per_div, ipg_per, uart_sel, uart_div, esdhc_sel,
	esdhc1_div, esdhc2_div, esdhc3_div, spdif_sel, spdif_div_pre,
	spdif_div_post, ssi_sel, ssi1_div_pre, ssi1_div_post, ssi2_div_pre,
	ssi2_div_post, usb_sel, usb_div, nfc_div, asrc_gate, pata_gate,
	audmux_gate, can1_gate, can2_gate, cspi1_gate, cspi2_gate, ect_gate,
	edio_gate, emi_gate, epit1_gate, epit2_gate, esai_gate, esdhc1_gate,
	esdhc2_gate, esdhc3_gate, fec_gate, gpio1_gate, gpio2_gate, gpio3_gate,
	gpt_gate, i2c1_gate, i2c2_gate, i2c3_gate, iomuxc_gate, ipu_gate,
	kpp_gate, mlb_gate, mshc_gate, owire_gate, pwm_gate, rngc_gate,
	rtc_gate, rtic_gate, scc_gate, sdma_gate, spba_gate, spdif_gate,
	ssi1_gate, ssi2_gate, uart1_gate, uart2_gate, uart3_gate, usbotg_gate,
	wdog_gate, max_gate, admux_gate, csi_gate, csi_div, csi_sel, iim_gate,
	gpu2d_gate, clk_max
};

static struct clk *clk[clk_max];

int __init mx35_clocks_init(void)
{
	void __iomem *base = MX35_IO_ADDRESS(MX35_CCM_BASE_ADDR);
	u32 pdr0, consumer_sel, hsp_sel;
	struct arm_ahb_div *aad;
	unsigned char *hsp_div;
	u32 i;

	pdr0 = __raw_readl(base + MXC_CCM_PDR0);
	consumer_sel = (pdr0 >> 16) & 0xf;
	aad = &clk_consumer[consumer_sel];
	if (!aad->arm) {
		pr_err("i.MX35 clk: illegal consumer mux selection 0x%x\n", consumer_sel);
		/*
		 * We are basically stuck. Continue with a default entry and hope we
		 * get far enough to actually show the above message
		 */
		aad = &clk_consumer[0];
	}

	clk[ckih] = imx_clk_fixed("ckih", 24000000);
	clk[mpll] = imx_clk_pllv1("mpll", "ckih", base + MX35_CCM_MPCTL);
	clk[ppll] = imx_clk_pllv1("ppll", "ckih", base + MX35_CCM_PPCTL);

	clk[mpll] = imx_clk_fixed_factor("mpll_075", "mpll", 3, 4);

	if (aad->sel)
		clk[arm] = imx_clk_fixed_factor("arm", "mpll_075", 1, aad->arm);
	else
		clk[arm] = imx_clk_fixed_factor("arm", "mpll", 1, aad->arm);

	if (clk_get_rate(clk[arm]) > 400000000)
		hsp_div = hsp_div_532;
	else
		hsp_div = hsp_div_400;

	hsp_sel = (pdr0 >> 20) & 0x3;
	if (!hsp_div[hsp_sel]) {
		pr_err("i.MX35 clk: illegal hsp clk selection 0x%x\n", hsp_sel);
		hsp_sel = 0;
	}

	clk[hsp] = imx_clk_fixed_factor("hsp", "arm", 1, hsp_div[hsp_sel]);

	clk[ahb] = imx_clk_fixed_factor("ahb", "arm", 1, aad->ahb);
	clk[ipg] = imx_clk_fixed_factor("ipg", "ahb", 1, 2);

	clk[arm_per_div] = imx_clk_divider("arm_per_div", "arm", base + MX35_CCM_PDR4, 16, 6);
	clk[ahb_per_div] = imx_clk_divider("ahb_per_div", "ahb", base + MXC_CCM_PDR0, 12, 3);
	clk[ipg_per] = imx_clk_mux("ipg_per", base + MXC_CCM_PDR0, 26, 1, ipg_per_sel, ARRAY_SIZE(ipg_per_sel));

	clk[uart_sel] = imx_clk_mux("uart_sel", base + MX35_CCM_PDR3, 14, 1, std_sel, ARRAY_SIZE(std_sel));
	clk[uart_div] = imx_clk_divider("uart_div", "uart_sel", base + MX35_CCM_PDR4, 10, 6);

	clk[esdhc_sel] = imx_clk_mux("esdhc_sel", base + MX35_CCM_PDR4, 9, 1, std_sel, ARRAY_SIZE(std_sel));
	clk[esdhc1_div] = imx_clk_divider("esdhc1_div", "esdhc_sel", base + MX35_CCM_PDR3, 0, 6);
	clk[esdhc2_div] = imx_clk_divider("esdhc2_div", "esdhc_sel", base + MX35_CCM_PDR3, 8, 6);
	clk[esdhc3_div] = imx_clk_divider("esdhc3_div", "esdhc_sel", base + MX35_CCM_PDR3, 16, 6);

	clk[spdif_sel] = imx_clk_mux("spdif_sel", base + MX35_CCM_PDR3, 22, 1, std_sel, ARRAY_SIZE(std_sel));
	clk[spdif_div_pre] = imx_clk_divider("spdif_div_pre", "spdif_sel", base + MX35_CCM_PDR3, 29, 3); /* divide by 1 not allowed */ 
	clk[spdif_div_post] = imx_clk_divider("spdif_div_post", "spdif_div_pre", base + MX35_CCM_PDR3, 23, 6);

	clk[ssi_sel] = imx_clk_mux("ssi_sel", base + MX35_CCM_PDR2, 6, 1, std_sel, ARRAY_SIZE(std_sel));
	clk[ssi1_div_pre] = imx_clk_divider("ssi1_div_pre", "ssi_sel", base + MX35_CCM_PDR2, 24, 3);
	clk[ssi1_div_post] = imx_clk_divider("ssi1_div_post", "ssi1_div_pre", base + MX35_CCM_PDR2, 0, 6);
	clk[ssi2_div_pre] = imx_clk_divider("ssi2_div_pre", "ssi_sel", base + MX35_CCM_PDR2, 27, 3);
	clk[ssi2_div_post] = imx_clk_divider("ssi2_div_post", "ssi2_div_pre", base + MX35_CCM_PDR2, 8, 6);

	clk[usb_sel] = imx_clk_mux("usb_sel", base + MX35_CCM_PDR4, 9, 1, std_sel, ARRAY_SIZE(std_sel));
	clk[usb_div] = imx_clk_divider("usb_div", "usb_sel", base + MX35_CCM_PDR4, 22, 6);

	clk[nfc_div] = imx_clk_divider("nfc_div", "ahb", base + MX35_CCM_PDR4, 28, 4);

	clk[csi_sel] = imx_clk_mux("csi_sel", base + MX35_CCM_PDR2, 7, 1, std_sel, ARRAY_SIZE(std_sel));
	clk[csi_div] = imx_clk_divider("csi_div", "csi_sel", base + MX35_CCM_PDR2, 16, 6);

	clk[asrc_gate] = imx_clk_gate2("asrc_gate", "ipg", base + MX35_CCM_CGR0,  0);
	clk[pata_gate] = imx_clk_gate2("pata_gate", "ipg", base + MX35_CCM_CGR0,  2);
	clk[audmux_gate] = imx_clk_gate2("audmux_gate", "ipg", base + MX35_CCM_CGR0,  4);
	clk[can1_gate] = imx_clk_gate2("can1_gate", "ipg", base + MX35_CCM_CGR0,  6);
	clk[can2_gate] = imx_clk_gate2("can2_gate", "ipg", base + MX35_CCM_CGR0,  8);
	clk[cspi1_gate] = imx_clk_gate2("cspi1_gate", "ipg", base + MX35_CCM_CGR0, 10);
	clk[cspi2_gate] = imx_clk_gate2("cspi2_gate", "ipg", base + MX35_CCM_CGR0, 12);
	clk[ect_gate] = imx_clk_gate2("ect_gate", "ipg", base + MX35_CCM_CGR0, 14);
	clk[edio_gate] = imx_clk_gate2("edio_gate",   "ipg", base + MX35_CCM_CGR0, 16);
	clk[emi_gate] = imx_clk_gate2("emi_gate", "ipg", base + MX35_CCM_CGR0, 18);
	clk[epit1_gate] = imx_clk_gate2("epit1_gate", "ipg", base + MX35_CCM_CGR0, 20);
	clk[epit2_gate] = imx_clk_gate2("epit2_gate", "ipg", base + MX35_CCM_CGR0, 22);
	clk[esai_gate] = imx_clk_gate2("esai_gate",   "ipg", base + MX35_CCM_CGR0, 24);
	clk[esdhc1_gate] = imx_clk_gate2("esdhc1_gate", "esdhc1_div", base + MX35_CCM_CGR0, 26);
	clk[esdhc2_gate] = imx_clk_gate2("esdhc2_gate", "esdhc2_div", base + MX35_CCM_CGR0, 28);
	clk[esdhc3_gate] = imx_clk_gate2("esdhc3_gate", "esdhc3_div", base + MX35_CCM_CGR0, 30);

	clk[fec_gate] = imx_clk_gate2("fec_gate", "ipg", base + MX35_CCM_CGR1,  0);
	clk[gpio1_gate] = imx_clk_gate2("gpio1_gate", "ipg", base + MX35_CCM_CGR1,  2);
	clk[gpio2_gate] = imx_clk_gate2("gpio2_gate", "ipg", base + MX35_CCM_CGR1,  4);
	clk[gpio3_gate] = imx_clk_gate2("gpio3_gate", "ipg", base + MX35_CCM_CGR1,  6);
	clk[gpt_gate] = imx_clk_gate2("gpt_gate", "ipg", base + MX35_CCM_CGR1,  8);
	clk[i2c1_gate] = imx_clk_gate2("i2c1_gate", "ipg_per", base + MX35_CCM_CGR1, 10);
	clk[i2c2_gate] = imx_clk_gate2("i2c2_gate", "ipg_per", base + MX35_CCM_CGR1, 12);
	clk[i2c3_gate] = imx_clk_gate2("i2c3_gate", "ipg_per", base + MX35_CCM_CGR1, 14);
	clk[iomuxc_gate] = imx_clk_gate2("iomuxc_gate", "ipg", base + MX35_CCM_CGR1, 16);
	clk[ipu_gate] = imx_clk_gate2("ipu_gate", "hsp", base + MX35_CCM_CGR1, 18);
	clk[kpp_gate] = imx_clk_gate2("kpp_gate", "ipg", base + MX35_CCM_CGR1, 20);
	clk[mlb_gate] = imx_clk_gate2("mlb_gate", "ahb", base + MX35_CCM_CGR1, 22);
	clk[mshc_gate] = imx_clk_gate2("mshc_gate", "dummy", base + MX35_CCM_CGR1, 24);
	clk[owire_gate] = imx_clk_gate2("owire_gate", "ipg_per", base + MX35_CCM_CGR1, 26);
	clk[pwm_gate] = imx_clk_gate2("pwm_gate", "ipg_per", base + MX35_CCM_CGR1, 28);
	clk[rngc_gate] = imx_clk_gate2("rngc_gate", "ipg", base + MX35_CCM_CGR1, 30);

	clk[rtc_gate] = imx_clk_gate2("rtc_gate", "ipg", base + MX35_CCM_CGR2,  0);
	clk[rtic_gate] = imx_clk_gate2("rtic_gate", "ahb", base + MX35_CCM_CGR2,  2);
	clk[scc_gate] = imx_clk_gate2("scc_gate", "ipg", base + MX35_CCM_CGR2,  4);
	clk[sdma_gate] = imx_clk_gate2("sdma_gate", "ahb", base + MX35_CCM_CGR2,  6);
	clk[spba_gate] = imx_clk_gate2("spba_gate", "ipg", base + MX35_CCM_CGR2,  8);
	clk[spdif_gate] = imx_clk_gate2("spdif_gate", "spdif_div_post", base + MX35_CCM_CGR2, 10);
	clk[ssi1_gate] = imx_clk_gate2("ssi1_gate", "ssi1_div_post", base + MX35_CCM_CGR2, 12);
	clk[ssi2_gate] = imx_clk_gate2("ssi2_gate", "ssi2_div_post", base + MX35_CCM_CGR2, 14);
	clk[uart1_gate] = imx_clk_gate2("uart1_gate", "uart_div", base + MX35_CCM_CGR2, 16);
	clk[uart2_gate] = imx_clk_gate2("uart2_gate", "uart_div", base + MX35_CCM_CGR2, 18);
	clk[uart3_gate] = imx_clk_gate2("uart3_gate", "uart_div", base + MX35_CCM_CGR2, 20);
	clk[usbotg_gate] = imx_clk_gate2("usbotg_gate", "ahb", base + MX35_CCM_CGR2, 22);
	clk[wdog_gate] = imx_clk_gate2("wdog_gate", "ipg", base + MX35_CCM_CGR2, 24);
	clk[max_gate] = imx_clk_gate2("max_gate", "dummy", base + MX35_CCM_CGR2, 26);
	clk[admux_gate] = imx_clk_gate2("admux_gate", "ipg", base + MX35_CCM_CGR2, 30);

	clk[csi_gate] = imx_clk_gate2("csi_gate", "csi_div", base + MX35_CCM_CGR3,  0);
	clk[iim_gate] = imx_clk_gate2("iim_gate", "ipg", base + MX35_CCM_CGR3,  2);
	clk[gpu2d_gate] = imx_clk_gate2("gpu2d_gate", "ahb", base + MX35_CCM_CGR3,  4);

	for (i = 0; i < ARRAY_SIZE(clk); i++)
		if (IS_ERR(clk[i]))
			pr_err("i.MX35 clk %d: register failed with %ld\n",
				i, PTR_ERR(clk[i]));

	clk_register_clkdev(clk[pata_gate], NULL, "pata_imx");
	clk_register_clkdev(clk[can1_gate], NULL, "flexcan.0");
	clk_register_clkdev(clk[can2_gate], NULL, "flexcan.1");
	clk_register_clkdev(clk[cspi1_gate], "per", "imx35-cspi.0");
	clk_register_clkdev(clk[cspi1_gate], "ipg", "imx35-cspi.0");
	clk_register_clkdev(clk[cspi2_gate], "per", "imx35-cspi.1");
	clk_register_clkdev(clk[cspi2_gate], "ipg", "imx35-cspi.1");
	clk_register_clkdev(clk[epit1_gate], NULL, "imx-epit.0");
	clk_register_clkdev(clk[epit2_gate], NULL, "imx-epit.1");
	clk_register_clkdev(clk[esdhc1_gate], "per", "sdhci-esdhc-imx35.0");
	clk_register_clkdev(clk[ipg], "ipg", "sdhci-esdhc-imx35.0");
	clk_register_clkdev(clk[ahb], "ahb", "sdhci-esdhc-imx35.0");
	clk_register_clkdev(clk[esdhc2_gate], "per", "sdhci-esdhc-imx35.1");
	clk_register_clkdev(clk[ipg], "ipg", "sdhci-esdhc-imx35.1");
	clk_register_clkdev(clk[ahb], "ahb", "sdhci-esdhc-imx35.1");
	clk_register_clkdev(clk[esdhc3_gate], "per", "sdhci-esdhc-imx35.2");
	clk_register_clkdev(clk[ipg], "ipg", "sdhci-esdhc-imx35.2");
	clk_register_clkdev(clk[ahb], "ahb", "sdhci-esdhc-imx35.2");
	/* i.mx35 has the i.mx27 type fec */
	clk_register_clkdev(clk[fec_gate], NULL, "imx27-fec.0");
	clk_register_clkdev(clk[gpt_gate], "per", "imx-gpt.0");
	clk_register_clkdev(clk[ipg], "ipg", "imx-gpt.0");
	clk_register_clkdev(clk[i2c1_gate], NULL, "imx21-i2c.0");
	clk_register_clkdev(clk[i2c2_gate], NULL, "imx21-i2c.1");
	clk_register_clkdev(clk[i2c3_gate], NULL, "imx21-i2c.2");
	clk_register_clkdev(clk[ipu_gate], NULL, "ipu-core");
	clk_register_clkdev(clk[ipu_gate], NULL, "mx3_sdc_fb");
	clk_register_clkdev(clk[kpp_gate], NULL, "imx-keypad");
	clk_register_clkdev(clk[owire_gate], NULL, "mxc_w1");
	clk_register_clkdev(clk[sdma_gate], NULL, "imx35-sdma");
	clk_register_clkdev(clk[ssi1_gate], NULL, "imx-ssi.0");
	clk_register_clkdev(clk[ssi2_gate], NULL, "imx-ssi.1");
	/* i.mx35 has the i.mx21 type uart */
	clk_register_clkdev(clk[uart1_gate], "per", "imx21-uart.0");
	clk_register_clkdev(clk[ipg], "ipg", "imx21-uart.0");
	clk_register_clkdev(clk[uart2_gate], "per", "imx21-uart.1");
	clk_register_clkdev(clk[ipg], "ipg", "imx21-uart.1");
	clk_register_clkdev(clk[uart3_gate], "per", "imx21-uart.2");
	clk_register_clkdev(clk[ipg], "ipg", "imx21-uart.2");
	clk_register_clkdev(clk[usb_div], "per", "mxc-ehci.0");
	clk_register_clkdev(clk[ipg], "ipg", "mxc-ehci.0");
	clk_register_clkdev(clk[usbotg_gate], "ahb", "mxc-ehci.0");
	clk_register_clkdev(clk[usb_div], "per", "mxc-ehci.1");
	clk_register_clkdev(clk[ipg], "ipg", "mxc-ehci.1");
	clk_register_clkdev(clk[usbotg_gate], "ahb", "mxc-ehci.1");
	clk_register_clkdev(clk[usb_div], "per", "mxc-ehci.2");
	clk_register_clkdev(clk[ipg], "ipg", "mxc-ehci.2");
	clk_register_clkdev(clk[usbotg_gate], "ahb", "mxc-ehci.2");
	clk_register_clkdev(clk[usb_div], "per", "imx-udc-mx27");
	clk_register_clkdev(clk[ipg], "ipg", "imx-udc-mx27");
	clk_register_clkdev(clk[usbotg_gate], "ahb", "imx-udc-mx27");
	clk_register_clkdev(clk[wdog_gate], NULL, "imx2-wdt.0");
	clk_register_clkdev(clk[nfc_div], NULL, "imx25-nand.0");
	clk_register_clkdev(clk[csi_gate], NULL, "mx3-camera.0");
	clk_register_clkdev(clk[admux_gate], "audmux", NULL);

	clk_prepare_enable(clk[spba_gate]);
	clk_prepare_enable(clk[gpio1_gate]);
	clk_prepare_enable(clk[gpio2_gate]);
	clk_prepare_enable(clk[gpio3_gate]);
	clk_prepare_enable(clk[iim_gate]);
	clk_prepare_enable(clk[emi_gate]);
	clk_prepare_enable(clk[max_gate]);
<<<<<<< HEAD
=======
	clk_prepare_enable(clk[iomuxc_gate]);
>>>>>>> 775c4f66

	/*
	 * SCC is needed to boot via mmc after a watchdog reset. The clock code
	 * before conversion to common clk also enabled UART1 (which isn't
	 * handled here and not needed for mmc) and IIM (which is enabled
	 * unconditionally above).
	 */
	clk_prepare_enable(clk[scc_gate]);

	imx_print_silicon_rev("i.MX35", mx35_revision());

#ifdef CONFIG_MXC_USE_EPIT
	epit_timer_init(MX35_IO_ADDRESS(MX35_EPIT1_BASE_ADDR), MX35_INT_EPIT1);
#else
	mxc_timer_init(MX35_IO_ADDRESS(MX35_GPT1_BASE_ADDR), MX35_INT_GPT);
#endif

	return 0;
}<|MERGE_RESOLUTION|>--- conflicted
+++ resolved
@@ -266,10 +266,7 @@
 	clk_prepare_enable(clk[iim_gate]);
 	clk_prepare_enable(clk[emi_gate]);
 	clk_prepare_enable(clk[max_gate]);
-<<<<<<< HEAD
-=======
 	clk_prepare_enable(clk[iomuxc_gate]);
->>>>>>> 775c4f66
 
 	/*
 	 * SCC is needed to boot via mmc after a watchdog reset. The clock code
