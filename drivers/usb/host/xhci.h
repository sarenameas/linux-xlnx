--- conflicted
+++ resolved
@@ -1878,14 +1878,10 @@
 #define XHCI_DEFAULT_PM_RUNTIME_ALLOW	BIT_ULL(33)
 #define XHCI_RESET_PLL_ON_DISCONNECT	BIT_ULL(34)
 #define XHCI_SNPS_BROKEN_SUSPEND    BIT_ULL(35)
-<<<<<<< HEAD
-#define XHCI_STREAM_QUIRK	BIT_ULL(33) /* FIXME this is wrong */
-=======
 #define XHCI_RENESAS_FW_QUIRK	BIT_ULL(36)
 #define XHCI_SKIP_PHY_INIT	BIT_ULL(37)
 #define XHCI_DISABLE_SPARSE	BIT_ULL(38)
 #define XHCI_STREAM_QUIRK	BIT_ULL(39) /* FIXME this is wrong */
->>>>>>> a4adc2c2
 
 	unsigned int		num_active_eps;
 	unsigned int		limit_active_eps;
