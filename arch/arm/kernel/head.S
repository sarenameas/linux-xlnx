--- conflicted
+++ resolved
@@ -205,110 +205,7 @@
  THUMB(	mov	pc, r12				)
 1:	b	__enable_mmu
 ENDPROC(stext)
-<<<<<<< HEAD
-
-#if defined(CONFIG_SMP)
-ENTRY(secondary_startup)
-
-	/*
-	 * Common entry point for secondary CPUs.
-	 *
-	 * Ensure that we're in SVC mode, and IRQs are disabled.  Lookup
-	 * the processor type - there is no need to check the machine type
-	 * as it has already been validated by the primary processor.
-	 */
-	setmode	PSR_F_BIT | PSR_I_BIT | SVC_MODE, r9
-	mrc	p15, 0, r9, c0, c0		@ get processor id
-	bl	__lookup_processor_type
-	movs	r10, r5				@ invalid processor?
-	moveq	r0, #'p'			@ yes, error 'p'
-	beq	__error
-	/*
-	 * Use the page tables supplied from  __cpu_up.
-	 */
-	adr	r4, __secondary_data
-	ldmia	r4, {r5, r7, r12}		@ address to jump to after
-	sub	r4, r4, r5			@ mmu has been enabled
-	ldr	r4, [r7, r4]			@ get secondary_data.pgdir
-	adr	lr, BSYM(__enable_mmu)		@ return address
-	mov	r13, r12			@ __secondary_switched address
- ARM(	add	pc, r10, #PROCINFO_INITFUNC	) @ initialise processor
-						  @ (return control reg)
- THUMB(	add	r12, r10, #PROCINFO_INITFUNC	)
- THUMB(	mov	pc, r12				)
-ENDPROC(secondary_startup)
-
-	/*
-	 * r6  = &secondary_data
-	 */
-ENTRY(__secondary_switched)
-	ldr	sp, [r7, #4]			@ get secondary_data.stack
-	mov	fp, #0
-	b	secondary_start_kernel
-ENDPROC(__secondary_switched)
-
-	.type	__secondary_data, %object
-__secondary_data:
-	.long	.
-	.long	secondary_data
-	.long	__secondary_switched
-#endif /* defined(CONFIG_SMP) */
-
-
-
-/*
- * Setup common bits before finally enabling the MMU.  Essentially
- * this is just loading the page table pointer and domain access
- * registers.
- */
-__enable_mmu:
-#ifdef CONFIG_ALIGNMENT_TRAP
-	orr	r0, r0, #CR_A
-#else
-	bic	r0, r0, #CR_A
-#endif
-#ifdef CONFIG_CPU_DCACHE_DISABLE
-	bic	r0, r0, #CR_C
-#endif
-#ifdef CONFIG_CPU_BPREDICT_DISABLE
-	bic	r0, r0, #CR_Z
-#endif
-#ifdef CONFIG_CPU_ICACHE_DISABLE
-	bic	r0, r0, #CR_I
-#endif
-	mov	r5, #(domain_val(DOMAIN_USER, DOMAIN_MANAGER) | \
-		      domain_val(DOMAIN_KERNEL, DOMAIN_MANAGER) | \
-		      domain_val(DOMAIN_TABLE, DOMAIN_MANAGER) | \
-		      domain_val(DOMAIN_IO, DOMAIN_CLIENT))
-	mcr	p15, 0, r5, c3, c0, 0		@ load domain access register
-	mcr	p15, 0, r4, c2, c0, 0		@ load page table pointer
-	b	__turn_mmu_on
-ENDPROC(__enable_mmu)
-
-/*
- * Enable the MMU.  This completely changes the structure of the visible
- * memory space.  You will not be able to trace execution through this.
- * If you have an enquiry about this, *please* check the linux-arm-kernel
- * mailing list archives BEFORE sending another post to the list.
- *
- *  r0  = cp#15 control register
- *  r13 = *virtual* address to jump to upon completion
- *
- * other registers depend on the function called upon completion
- */
-	.align	5
-__turn_mmu_on:
-	mov	r0, r0
-	mcr	p15, 0, r0, c1, c0, 0		@ write control reg
-	mrc	p15, 0, r3, c0, c0, 0		@ read id reg
-	mov	r3, r3
-	mov	r3, r13
-	mov	pc, r3
-ENDPROC(__turn_mmu_on)
-
-=======
 	.ltorg
->>>>>>> 3c0eee3f
 
 /*
  * Setup the initial page tables.  We only setup the barest
