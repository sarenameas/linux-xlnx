#
# Makefile for misc devices that really don't fit anywhere else.
#

obj-$(CONFIG_IBM_ASM)		+= ibmasm/
obj-$(CONFIG_AD525X_DPOT)	+= ad525x_dpot.o
obj-$(CONFIG_AD525X_DPOT_I2C)	+= ad525x_dpot-i2c.o
obj-$(CONFIG_AD525X_DPOT_SPI)	+= ad525x_dpot-spi.o
obj-$(CONFIG_INTEL_MID_PTI)	+= pti.o
obj-$(CONFIG_ATMEL_PWM)		+= atmel_pwm.o
obj-$(CONFIG_ATMEL_SSC)		+= atmel-ssc.o
obj-$(CONFIG_ATMEL_TCLIB)	+= atmel_tclib.o
obj-$(CONFIG_BMP085)		+= bmp085.o
obj-$(CONFIG_BMP085_I2C)	+= bmp085-i2c.o
obj-$(CONFIG_BMP085_SPI)	+= bmp085-spi.o
obj-$(CONFIG_ICS932S401)	+= ics932s401.o
obj-$(CONFIG_LKDTM)		+= lkdtm.o
obj-$(CONFIG_TIFM_CORE)       	+= tifm_core.o
obj-$(CONFIG_TIFM_7XX1)       	+= tifm_7xx1.o
obj-$(CONFIG_PHANTOM)		+= phantom.o
obj-$(CONFIG_SENSORS_BH1780)	+= bh1780gli.o
obj-$(CONFIG_SENSORS_BH1770)	+= bh1770glc.o
obj-$(CONFIG_SENSORS_APDS990X)	+= apds990x.o
obj-$(CONFIG_SGI_IOC4)		+= ioc4.o
obj-$(CONFIG_ENCLOSURE_SERVICES) += enclosure.o
obj-$(CONFIG_KGDB_TESTS)	+= kgdbts.o
obj-$(CONFIG_SGI_XP)		+= sgi-xp/
obj-$(CONFIG_SGI_GRU)		+= sgi-gru/
obj-$(CONFIG_CS5535_MFGPT)	+= cs5535-mfgpt.o
obj-$(CONFIG_HP_ILO)		+= hpilo.o
obj-$(CONFIG_APDS9802ALS)	+= apds9802als.o
obj-$(CONFIG_ISL29003)		+= isl29003.o
obj-$(CONFIG_ISL29020)		+= isl29020.o
obj-$(CONFIG_SENSORS_TSL2550)	+= tsl2550.o
obj-$(CONFIG_EP93XX_PWM)	+= ep93xx_pwm.o
obj-$(CONFIG_DS1682)		+= ds1682.o
obj-$(CONFIG_TI_DAC7512)	+= ti_dac7512.o
obj-$(CONFIG_C2PORT)		+= c2port/
obj-$(CONFIG_IWMC3200TOP)      += iwmc3200top/
obj-$(CONFIG_HMC6352)		+= hmc6352.o
obj-y				+= eeprom/
obj-y				+= cb710/
obj-$(CONFIG_SPEAR13XX_PCIE_GADGET)	+= spear13xx_pcie_gadget.o
obj-$(CONFIG_VMWARE_BALLOON)	+= vmw_balloon.o
obj-$(CONFIG_ARM_CHARLCD)	+= arm-charlcd.o
obj-$(CONFIG_PCH_PHUB)		+= pch_phub.o
obj-y				+= ti-st/
obj-$(CONFIG_AB8500_PWM)	+= ab8500-pwm.o
obj-y				+= lis3lv02d/
obj-y				+= carma/
obj-$(CONFIG_USB_SWITCH_FSA9480) += fsa9480.o
obj-$(CONFIG_ALTERA_STAPL)	+=altera-stapl/
<<<<<<< HEAD
obj-$(CONFIG_MAX8997_MUIC)	+= max8997-muic.o
obj-$(CONFIG_SI570)		+= si570.o
=======
obj-$(CONFIG_INTEL_MEI)		+= mei/
>>>>>>> 690efa08
<|MERGE_RESOLUTION|>--- conflicted
+++ resolved
@@ -50,9 +50,5 @@
 obj-y				+= carma/
 obj-$(CONFIG_USB_SWITCH_FSA9480) += fsa9480.o
 obj-$(CONFIG_ALTERA_STAPL)	+=altera-stapl/
-<<<<<<< HEAD
-obj-$(CONFIG_MAX8997_MUIC)	+= max8997-muic.o
 obj-$(CONFIG_SI570)		+= si570.o
-=======
-obj-$(CONFIG_INTEL_MEI)		+= mei/
->>>>>>> 690efa08
+obj-$(CONFIG_INTEL_MEI)		+= mei/