--- conflicted
+++ resolved
@@ -51,11 +51,8 @@
 obj-$(CONFIG_MTD_NAND_XWAY)		+= xway_nand.o
 obj-$(CONFIG_MTD_NAND_BCM47XXNFLASH)	+= bcm47xxnflash/
 obj-$(CONFIG_MTD_NAND_SUNXI)		+= sunxi_nand.o
-<<<<<<< HEAD
 obj-$(CONFIG_MTD_NAND_PL353)		+= pl353_nand.o
 obj-$(CONFIG_MTD_NAND_ARASAN)		+= arasan_nfc.o
-=======
 obj-$(CONFIG_MTD_NAND_HISI504)	        += hisi504_nand.o
->>>>>>> 39a88044
 
 nand-objs := nand_base.o nand_bbt.o nand_timings.o