/*
 * Copyright 2002-2005, Instant802 Networks, Inc.
 * Copyright 2005, Devicescape Software, Inc.
 * Copyright 2006-2007	Jiri Benc <jbenc@suse.cz>
 * Copyright 2007-2010	Johannes Berg <johannes@sipsolutions.net>
 *
 * This program is free software; you can redistribute it and/or modify
 * it under the terms of the GNU General Public License version 2 as
 * published by the Free Software Foundation.
 */

#ifndef IEEE80211_I_H
#define IEEE80211_I_H

#include <linux/kernel.h>
#include <linux/device.h>
#include <linux/if_ether.h>
#include <linux/interrupt.h>
#include <linux/list.h>
#include <linux/netdevice.h>
#include <linux/skbuff.h>
#include <linux/workqueue.h>
#include <linux/types.h>
#include <linux/spinlock.h>
#include <linux/etherdevice.h>
#include <linux/leds.h>
#include <linux/idr.h>
#include <net/ieee80211_radiotap.h>
#include <net/cfg80211.h>
#include <net/mac80211.h>
#include "key.h"
#include "sta_info.h"
#include "debug.h"

struct ieee80211_local;

/* Maximum number of broadcast/multicast frames to buffer when some of the
 * associated stations are using power saving. */
#define AP_MAX_BC_BUFFER 128

/* Maximum number of frames buffered to all STAs, including multicast frames.
 * Note: increasing this limit increases the potential memory requirement. Each
 * frame can be up to about 2 kB long. */
#define TOTAL_MAX_TX_BUFFER 512

/* Required encryption head and tailroom */
#define IEEE80211_ENCRYPT_HEADROOM 8
#define IEEE80211_ENCRYPT_TAILROOM 18

/* IEEE 802.11 (Ch. 9.5 Defragmentation) requires support for concurrent
 * reception of at least three fragmented frames. This limit can be increased
 * by changing this define, at the cost of slower frame reassembly and
 * increased memory use (about 2 kB of RAM per entry). */
#define IEEE80211_FRAGMENT_MAX 4

#define TU_TO_JIFFIES(x)	(usecs_to_jiffies((x) * 1024))
#define TU_TO_EXP_TIME(x)	(jiffies + TU_TO_JIFFIES(x))

/*
 * Some APs experience problems when working with U-APSD. Decrease the
 * probability of that happening by using legacy mode for all ACs but VO.
 * The AP that caused us trouble was a Cisco 4410N. It ignores our
 * setting, and always treats non-VO ACs as legacy.
 */
#define IEEE80211_DEFAULT_UAPSD_QUEUES \
	IEEE80211_WMM_IE_STA_QOSINFO_AC_VO

#define IEEE80211_DEFAULT_MAX_SP_LEN		\
	IEEE80211_WMM_IE_STA_QOSINFO_SP_ALL

struct ieee80211_fragment_entry {
	unsigned long first_frag_time;
	unsigned int seq;
	unsigned int rx_queue;
	unsigned int last_frag;
	unsigned int extra_len;
	struct sk_buff_head skb_list;
	int ccmp; /* Whether fragments were encrypted with CCMP */
	u8 last_pn[6]; /* PN of the last fragment if CCMP was used */
};


struct ieee80211_bss {
	/* don't want to look up all the time */
	size_t ssid_len;
	u8 ssid[IEEE80211_MAX_SSID_LEN];

	u8 dtim_period;

	bool wmm_used;
	bool uapsd_supported;

	unsigned long last_probe_resp;

#ifdef CONFIG_MAC80211_MESH
	u8 *mesh_id;
	size_t mesh_id_len;
	u8 *mesh_cfg;
#endif

#define IEEE80211_MAX_SUPP_RATES 32
	u8 supp_rates[IEEE80211_MAX_SUPP_RATES];
	size_t supp_rates_len;

	/*
	 * During association, we save an ERP value from a probe response so
	 * that we can feed ERP info to the driver when handling the
	 * association completes. these fields probably won't be up-to-date
	 * otherwise, you probably don't want to use them.
	 */
	bool has_erp_value;
	u8 erp_value;

	/* Keep track of the corruption of the last beacon/probe response. */
	u8 corrupt_data;

	/* Keep track of what bits of information we have valid info for. */
	u8 valid_data;
};

/**
 * enum ieee80211_corrupt_data_flags - BSS data corruption flags
 * @IEEE80211_BSS_CORRUPT_BEACON: last beacon frame received was corrupted
 * @IEEE80211_BSS_CORRUPT_PROBE_RESP: last probe response received was corrupted
 *
 * These are bss flags that are attached to a bss in the
 * @corrupt_data field of &struct ieee80211_bss.
 */
enum ieee80211_bss_corrupt_data_flags {
	IEEE80211_BSS_CORRUPT_BEACON		= BIT(0),
	IEEE80211_BSS_CORRUPT_PROBE_RESP	= BIT(1)
};

/**
 * enum ieee80211_valid_data_flags - BSS valid data flags
 * @IEEE80211_BSS_VALID_DTIM: DTIM data was gathered from non-corrupt IE
 * @IEEE80211_BSS_VALID_WMM: WMM/UAPSD data was gathered from non-corrupt IE
 * @IEEE80211_BSS_VALID_RATES: Supported rates were gathered from non-corrupt IE
 * @IEEE80211_BSS_VALID_ERP: ERP flag was gathered from non-corrupt IE
 *
 * These are bss flags that are attached to a bss in the
 * @valid_data field of &struct ieee80211_bss.  They show which parts
 * of the data structure were recieved as a result of an un-corrupted
 * beacon/probe response.
 */
enum ieee80211_bss_valid_data_flags {
	IEEE80211_BSS_VALID_DTIM		= BIT(0),
	IEEE80211_BSS_VALID_WMM			= BIT(1),
	IEEE80211_BSS_VALID_RATES		= BIT(2),
	IEEE80211_BSS_VALID_ERP			= BIT(3)
};

static inline u8 *bss_mesh_cfg(struct ieee80211_bss *bss)
{
#ifdef CONFIG_MAC80211_MESH
	return bss->mesh_cfg;
#endif
	return NULL;
}

static inline u8 *bss_mesh_id(struct ieee80211_bss *bss)
{
#ifdef CONFIG_MAC80211_MESH
	return bss->mesh_id;
#endif
	return NULL;
}

static inline u8 bss_mesh_id_len(struct ieee80211_bss *bss)
{
#ifdef CONFIG_MAC80211_MESH
	return bss->mesh_id_len;
#endif
	return 0;
}


typedef unsigned __bitwise__ ieee80211_tx_result;
#define TX_CONTINUE	((__force ieee80211_tx_result) 0u)
#define TX_DROP		((__force ieee80211_tx_result) 1u)
#define TX_QUEUED	((__force ieee80211_tx_result) 2u)

#define IEEE80211_TX_UNICAST		BIT(1)
#define IEEE80211_TX_PS_BUFFERED	BIT(2)

struct ieee80211_tx_data {
	struct sk_buff *skb;
	struct sk_buff_head skbs;
	struct ieee80211_local *local;
	struct ieee80211_sub_if_data *sdata;
	struct sta_info *sta;
	struct ieee80211_key *key;

	struct ieee80211_channel *channel;

	unsigned int flags;
};


typedef unsigned __bitwise__ ieee80211_rx_result;
#define RX_CONTINUE		((__force ieee80211_rx_result) 0u)
#define RX_DROP_UNUSABLE	((__force ieee80211_rx_result) 1u)
#define RX_DROP_MONITOR		((__force ieee80211_rx_result) 2u)
#define RX_QUEUED		((__force ieee80211_rx_result) 3u)

/**
 * enum ieee80211_packet_rx_flags - packet RX flags
 * @IEEE80211_RX_RA_MATCH: frame is destined to interface currently processed
 *	(incl. multicast frames)
 * @IEEE80211_RX_IN_SCAN: received while scanning
 * @IEEE80211_RX_FRAGMENTED: fragmented frame
 * @IEEE80211_RX_AMSDU: a-MSDU packet
 * @IEEE80211_RX_MALFORMED_ACTION_FRM: action frame is malformed
 * @IEEE80211_RX_DEFERRED_RELEASE: frame was subjected to receive reordering
 *
 * These are per-frame flags that are attached to a frame in the
 * @rx_flags field of &struct ieee80211_rx_status.
 */
enum ieee80211_packet_rx_flags {
	IEEE80211_RX_IN_SCAN			= BIT(0),
	IEEE80211_RX_RA_MATCH			= BIT(1),
	IEEE80211_RX_FRAGMENTED			= BIT(2),
	IEEE80211_RX_AMSDU			= BIT(3),
	IEEE80211_RX_MALFORMED_ACTION_FRM	= BIT(4),
	IEEE80211_RX_DEFERRED_RELEASE		= BIT(5),
};

/**
 * enum ieee80211_rx_flags - RX data flags
 *
 * @IEEE80211_RX_CMNTR: received on cooked monitor already
 * @IEEE80211_RX_BEACON_REPORTED: This frame was already reported
 *	to cfg80211_report_obss_beacon().
 *
 * These flags are used across handling multiple interfaces
 * for a single frame.
 */
enum ieee80211_rx_flags {
	IEEE80211_RX_CMNTR		= BIT(0),
	IEEE80211_RX_BEACON_REPORTED	= BIT(1),
};

struct ieee80211_rx_data {
	struct sk_buff *skb;
	struct ieee80211_local *local;
	struct ieee80211_sub_if_data *sdata;
	struct sta_info *sta;
	struct ieee80211_key *key;

	unsigned int flags;

	/*
	 * Index into sequence numbers array, 0..16
	 * since the last (16) is used for non-QoS,
	 * will be 16 on non-QoS frames.
	 */
	int seqno_idx;

	/*
	 * Index into the security IV/PN arrays, 0..16
	 * since the last (16) is used for CCMP-encrypted
	 * management frames, will be set to 16 on mgmt
	 * frames and 0 on non-QoS frames.
	 */
	int security_idx;

	u32 tkip_iv32;
	u16 tkip_iv16;
};

struct beacon_data {
	u8 *head, *tail;
	int head_len, tail_len;
	struct rcu_head rcu_head;
};

struct ieee80211_if_ap {
	struct beacon_data __rcu *beacon;
	struct sk_buff __rcu *probe_resp;

	struct list_head vlans;

	/* yes, this looks ugly, but guarantees that we can later use
	 * bitmap_empty :)
	 * NB: don't touch this bitmap, use sta_info_{set,clear}_tim_bit */
	u8 tim[sizeof(unsigned long) * BITS_TO_LONGS(IEEE80211_MAX_AID + 1)];
	struct sk_buff_head ps_bc_buf;
	atomic_t num_sta_ps; /* number of stations in PS mode */
	atomic_t num_mcast_sta; /* number of stations receiving multicast */
	int dtim_count;
	bool dtim_bc_mc;
};

struct ieee80211_if_wds {
	struct sta_info *sta;
	u8 remote_addr[ETH_ALEN];
};

struct ieee80211_if_vlan {
	struct list_head list;

	/* used for all tx if the VLAN is configured to 4-addr mode */
	struct sta_info __rcu *sta;
};

struct mesh_stats {
	__u32 fwded_mcast;		/* Mesh forwarded multicast frames */
	__u32 fwded_unicast;		/* Mesh forwarded unicast frames */
	__u32 fwded_frames;		/* Mesh total forwarded frames */
	__u32 dropped_frames_ttl;	/* Not transmitted since mesh_ttl == 0*/
	__u32 dropped_frames_no_route;	/* Not transmitted, no route found */
	__u32 dropped_frames_congestion;/* Not forwarded due to congestion */
	atomic_t estab_plinks;
};

#define PREQ_Q_F_START		0x1
#define PREQ_Q_F_REFRESH	0x2
struct mesh_preq_queue {
	struct list_head list;
	u8 dst[ETH_ALEN];
	u8 flags;
};

#if HZ/100 == 0
#define IEEE80211_ROC_MIN_LEFT	1
#else
#define IEEE80211_ROC_MIN_LEFT	(HZ/100)
#endif

struct ieee80211_roc_work {
	struct list_head list;
	struct list_head dependents;

	struct delayed_work work;

	struct ieee80211_sub_if_data *sdata;

	struct ieee80211_channel *chan;
	enum nl80211_channel_type chan_type;

	bool started, abort, hw_begun, notified;

	unsigned long hw_start_time;

	u32 duration, req_duration;
	struct sk_buff *frame;
	u64 mgmt_tx_cookie;
};

/* flags used in struct ieee80211_if_managed.flags */
enum ieee80211_sta_flags {
	IEEE80211_STA_BEACON_POLL	= BIT(0),
	IEEE80211_STA_CONNECTION_POLL	= BIT(1),
	IEEE80211_STA_CONTROL_PORT	= BIT(2),
	IEEE80211_STA_DISABLE_11N	= BIT(4),
	IEEE80211_STA_CSA_RECEIVED	= BIT(5),
	IEEE80211_STA_MFP_ENABLED	= BIT(6),
	IEEE80211_STA_UAPSD_ENABLED	= BIT(7),
	IEEE80211_STA_NULLFUNC_ACKED	= BIT(8),
	IEEE80211_STA_RESET_SIGNAL_AVE	= BIT(9),
	IEEE80211_STA_DISABLE_40MHZ	= BIT(10),
};

struct ieee80211_mgd_auth_data {
	struct cfg80211_bss *bss;
	unsigned long timeout;
	int tries;
	u16 algorithm, expected_transaction;

	u8 key[WLAN_KEY_LEN_WEP104];
	u8 key_len, key_idx;
	bool done;

	size_t ie_len;
	u8 ie[];
};

struct ieee80211_mgd_assoc_data {
	struct cfg80211_bss *bss;
	const u8 *supp_rates;

	unsigned long timeout;
	int tries;

	u16 capability;
	u8 prev_bssid[ETH_ALEN];
	u8 ssid[IEEE80211_MAX_SSID_LEN];
	u8 ssid_len;
	u8 supp_rates_len;
	bool wmm, uapsd;
	bool have_beacon;
	bool sent_assoc;
	bool synced;

	u8 ap_ht_param;

	size_t ie_len;
	u8 ie[];
};

struct ieee80211_if_managed {
	struct timer_list timer;
	struct timer_list conn_mon_timer;
	struct timer_list bcn_mon_timer;
	struct timer_list chswitch_timer;
	struct work_struct monitor_work;
	struct work_struct chswitch_work;
	struct work_struct beacon_connection_loss_work;

	unsigned long beacon_timeout;
	unsigned long probe_timeout;
	int probe_send_count;
	bool nullfunc_failed;

	struct mutex mtx;
	struct cfg80211_bss *associated;
	struct ieee80211_mgd_auth_data *auth_data;
	struct ieee80211_mgd_assoc_data *assoc_data;

	u8 bssid[ETH_ALEN];

	u16 aid;

	unsigned long timers_running; /* used for quiesce/restart */
	bool powersave; /* powersave requested for this iface */
	bool broken_ap; /* AP is broken -- turn off powersave */
	enum ieee80211_smps_mode req_smps, /* requested smps mode */
				 ap_smps, /* smps mode AP thinks we're in */
				 driver_smps_mode; /* smps mode request */

	struct work_struct request_smps_work;

	unsigned int flags;

	bool beacon_crc_valid;
	u32 beacon_crc;

	enum {
		IEEE80211_MFP_DISABLED,
		IEEE80211_MFP_OPTIONAL,
		IEEE80211_MFP_REQUIRED
	} mfp; /* management frame protection */

	/*
	 * Bitmask of enabled u-apsd queues,
	 * IEEE80211_WMM_IE_STA_QOSINFO_AC_BE & co. Needs a new association
	 * to take effect.
	 */
	unsigned int uapsd_queues;

	/*
	 * Maximum number of buffered frames AP can deliver during a
	 * service period, IEEE80211_WMM_IE_STA_QOSINFO_SP_ALL or similar.
	 * Needs a new association to take effect.
	 */
	unsigned int uapsd_max_sp_len;

	int wmm_last_param_set;

	u8 use_4addr;

	/* Signal strength from the last Beacon frame in the current BSS. */
	int last_beacon_signal;

	/*
	 * Weighted average of the signal strength from Beacon frames in the
	 * current BSS. This is in units of 1/16 of the signal unit to maintain
	 * accuracy and to speed up calculations, i.e., the value need to be
	 * divided by 16 to get the actual value.
	 */
	int ave_beacon_signal;

	/*
	 * Number of Beacon frames used in ave_beacon_signal. This can be used
	 * to avoid generating less reliable cqm events that would be based
	 * only on couple of received frames.
	 */
	unsigned int count_beacon_signal;

	/*
	 * Last Beacon frame signal strength average (ave_beacon_signal / 16)
	 * that triggered a cqm event. 0 indicates that no event has been
	 * generated for the current association.
	 */
	int last_cqm_event_signal;

	/*
	 * State variables for keeping track of RSSI of the AP currently
	 * connected to and informing driver when RSSI has gone
	 * below/above a certain threshold.
	 */
	int rssi_min_thold, rssi_max_thold;
	int last_ave_beacon_signal;

	struct ieee80211_ht_cap ht_capa; /* configured ht-cap over-rides */
	struct ieee80211_ht_cap ht_capa_mask; /* Valid parts of ht_capa */
};

struct ieee80211_if_ibss {
	struct timer_list timer;

	struct mutex mtx;

	unsigned long last_scan_completed;

	u32 basic_rates;

	bool timer_running;

	bool fixed_bssid;
	bool fixed_channel;
	bool privacy;

	bool control_port;
	unsigned int auth_frame_registrations;

	u8 bssid[ETH_ALEN] __aligned(2);
	u8 ssid[IEEE80211_MAX_SSID_LEN];
	u8 ssid_len, ie_len;
	u8 *ie;
	struct ieee80211_channel *channel;
	enum nl80211_channel_type channel_type;

	unsigned long ibss_join_req;
	/* probe response/beacon for IBSS */
	struct sk_buff __rcu *presp;
	struct sk_buff *skb;

	spinlock_t incomplete_lock;
	struct list_head incomplete_stations;

	enum {
		IEEE80211_IBSS_MLME_SEARCH,
		IEEE80211_IBSS_MLME_JOINED,
	} state;
};

/**
 * struct ieee80211_mesh_sync_ops - Extensible synchronization framework interface
 *
 * these declarations define the interface, which enables
 * vendor-specific mesh synchronization
 *
 */
struct ieee802_11_elems;
struct ieee80211_mesh_sync_ops {
	void (*rx_bcn_presp)(struct ieee80211_sub_if_data *sdata,
			     u16 stype,
			     struct ieee80211_mgmt *mgmt,
			     struct ieee802_11_elems *elems,
			     struct ieee80211_rx_status *rx_status);
	void (*adjust_tbtt)(struct ieee80211_sub_if_data *sdata);
	/* add other framework functions here */
};

struct ieee80211_if_mesh {
	struct timer_list housekeeping_timer;
	struct timer_list mesh_path_timer;
	struct timer_list mesh_path_root_timer;

	unsigned long timers_running;

	unsigned long wrkq_flags;

	u8 mesh_id[IEEE80211_MAX_MESH_ID_LEN];
	size_t mesh_id_len;
	/* Active Path Selection Protocol Identifier */
	u8 mesh_pp_id;
	/* Active Path Selection Metric Identifier */
	u8 mesh_pm_id;
	/* Congestion Control Mode Identifier */
	u8 mesh_cc_id;
	/* Synchronization Protocol Identifier */
	u8 mesh_sp_id;
	/* Authentication Protocol Identifier */
	u8 mesh_auth_id;
	/* Local mesh Sequence Number */
	u32 sn;
	/* Last used PREQ ID */
	u32 preq_id;
	atomic_t mpaths;
	/* Timestamp of last SN update */
	unsigned long last_sn_update;
	/* Time when it's ok to send next PERR */
	unsigned long next_perr;
	/* Timestamp of last PREQ sent */
	unsigned long last_preq;
	struct mesh_rmc *rmc;
	spinlock_t mesh_preq_queue_lock;
	struct mesh_preq_queue preq_queue;
	int preq_queue_len;
	struct mesh_stats mshstats;
	struct mesh_config mshcfg;
	u32 mesh_seqnum;
	bool accepting_plinks;
	int num_gates;
	const u8 *ie;
	u8 ie_len;
	enum {
		IEEE80211_MESH_SEC_NONE = 0x0,
		IEEE80211_MESH_SEC_AUTHED = 0x1,
		IEEE80211_MESH_SEC_SECURED = 0x2,
	} security;
	/* Extensible Synchronization Framework */
	struct ieee80211_mesh_sync_ops *sync_ops;
	s64 sync_offset_clockdrift_max;
	spinlock_t sync_offset_lock;
	bool adjusting_tbtt;
};

#ifdef CONFIG_MAC80211_MESH
#define IEEE80211_IFSTA_MESH_CTR_INC(msh, name)	\
	do { (msh)->mshstats.name++; } while (0)
#else
#define IEEE80211_IFSTA_MESH_CTR_INC(msh, name) \
	do { } while (0)
#endif

/**
 * enum ieee80211_sub_if_data_flags - virtual interface flags
 *
 * @IEEE80211_SDATA_ALLMULTI: interface wants all multicast packets
 * @IEEE80211_SDATA_PROMISC: interface is promisc
 * @IEEE80211_SDATA_OPERATING_GMODE: operating in G-only mode
 * @IEEE80211_SDATA_DONT_BRIDGE_PACKETS: bridge packets between
 *	associated stations and deliver multicast frames both
 *	back to wireless media and to the local net stack.
 * @IEEE80211_SDATA_DISCONNECT_RESUME: Disconnect after resume.
 * @IEEE80211_SDATA_IN_DRIVER: indicates interface was added to driver
 */
enum ieee80211_sub_if_data_flags {
	IEEE80211_SDATA_ALLMULTI		= BIT(0),
	IEEE80211_SDATA_PROMISC			= BIT(1),
	IEEE80211_SDATA_OPERATING_GMODE		= BIT(2),
	IEEE80211_SDATA_DONT_BRIDGE_PACKETS	= BIT(3),
	IEEE80211_SDATA_DISCONNECT_RESUME	= BIT(4),
	IEEE80211_SDATA_IN_DRIVER		= BIT(5),
};

/**
 * enum ieee80211_sdata_state_bits - virtual interface state bits
 * @SDATA_STATE_RUNNING: virtual interface is up & running; this
 *	mirrors netif_running() but is separate for interface type
 *	change handling while the interface is up
 * @SDATA_STATE_OFFCHANNEL: This interface is currently in offchannel
 *	mode, so queues are stopped
 */
enum ieee80211_sdata_state_bits {
	SDATA_STATE_RUNNING,
	SDATA_STATE_OFFCHANNEL,
};

struct ieee80211_sub_if_data {
	struct list_head list;

	struct wireless_dev wdev;

	/* keys */
	struct list_head key_list;

	/* count for keys needing tailroom space allocation */
	int crypto_tx_tailroom_needed_cnt;

	struct net_device *dev;
	struct ieee80211_local *local;

	unsigned int flags;

	unsigned long state;

	int drop_unencrypted;

	char name[IFNAMSIZ];

	/* to detect idle changes */
	bool old_idle;

	/* Fragment table for host-based reassembly */
	struct ieee80211_fragment_entry	fragments[IEEE80211_FRAGMENT_MAX];
	unsigned int fragment_next;

	/* TID bitmap for NoAck policy */
	u16 noack_map;

	/* bit field of ACM bits (BIT(802.1D tag)) */
	u8 wmm_acm;

	struct ieee80211_key __rcu *keys[NUM_DEFAULT_KEYS + NUM_DEFAULT_MGMT_KEYS];
	struct ieee80211_key __rcu *default_unicast_key;
	struct ieee80211_key __rcu *default_multicast_key;
	struct ieee80211_key __rcu *default_mgmt_key;

	u16 sequence_number;
	__be16 control_port_protocol;
	bool control_port_no_encrypt;

	struct ieee80211_tx_queue_params tx_conf[IEEE80211_NUM_ACS];

	struct work_struct work;
	struct sk_buff_head skb_queue;

	bool arp_filter_state;

	/*
	 * AP this belongs to: self in AP mode and
	 * corresponding AP in VLAN mode, NULL for
	 * all others (might be needed later in IBSS)
	 */
	struct ieee80211_if_ap *bss;

	/* bitmap of allowed (non-MCS) rate indexes for rate control */
	u32 rc_rateidx_mask[IEEE80211_NUM_BANDS];
	u8  rc_rateidx_mcs_mask[IEEE80211_NUM_BANDS][IEEE80211_HT_MCS_MASK_LEN];

	union {
		struct ieee80211_if_ap ap;
		struct ieee80211_if_wds wds;
		struct ieee80211_if_vlan vlan;
		struct ieee80211_if_managed mgd;
		struct ieee80211_if_ibss ibss;
		struct ieee80211_if_mesh mesh;
		u32 mntr_flags;
	} u;

#ifdef CONFIG_MAC80211_DEBUGFS
	struct {
		struct dentry *dir;
		struct dentry *subdir_stations;
		struct dentry *default_unicast_key;
		struct dentry *default_multicast_key;
		struct dentry *default_mgmt_key;
	} debugfs;
#endif
	/* must be last, dynamically sized area in this! */
	struct ieee80211_vif vif;
};

static inline
struct ieee80211_sub_if_data *vif_to_sdata(struct ieee80211_vif *p)
{
	return container_of(p, struct ieee80211_sub_if_data, vif);
}

enum sdata_queue_type {
	IEEE80211_SDATA_QUEUE_TYPE_FRAME	= 0,
	IEEE80211_SDATA_QUEUE_AGG_START		= 1,
	IEEE80211_SDATA_QUEUE_AGG_STOP		= 2,
};

enum {
	IEEE80211_RX_MSG	= 1,
	IEEE80211_TX_STATUS_MSG	= 2,
	IEEE80211_EOSP_MSG	= 3,
};

struct skb_eosp_msg_data {
	u8 sta[ETH_ALEN], iface[ETH_ALEN];
};

enum queue_stop_reason {
	IEEE80211_QUEUE_STOP_REASON_DRIVER,
	IEEE80211_QUEUE_STOP_REASON_PS,
	IEEE80211_QUEUE_STOP_REASON_CSA,
	IEEE80211_QUEUE_STOP_REASON_AGGREGATION,
	IEEE80211_QUEUE_STOP_REASON_SUSPEND,
	IEEE80211_QUEUE_STOP_REASON_SKB_ADD,
};

#ifdef CONFIG_MAC80211_LEDS
struct tpt_led_trigger {
	struct led_trigger trig;
	char name[32];
	const struct ieee80211_tpt_blink *blink_table;
	unsigned int blink_table_len;
	struct timer_list timer;
	unsigned long prev_traffic;
	unsigned long tx_bytes, rx_bytes;
	unsigned int active, want;
	bool running;
};
#endif

/**
 * mac80211 scan flags - currently active scan mode
 *
 * @SCAN_SW_SCANNING: We're currently in the process of scanning but may as
 *	well be on the operating channel
 * @SCAN_HW_SCANNING: The hardware is scanning for us, we have no way to
 *	determine if we are on the operating channel or not
 * @SCAN_ONCHANNEL_SCANNING:  Do a software scan on only the current operating
 *	channel. This should not interrupt normal traffic.
 * @SCAN_COMPLETED: Set for our scan work function when the driver reported
 *	that the scan completed.
 * @SCAN_ABORTED: Set for our scan work function when the driver reported
 *	a scan complete for an aborted scan.
 */
enum {
	SCAN_SW_SCANNING,
	SCAN_HW_SCANNING,
	SCAN_ONCHANNEL_SCANNING,
	SCAN_COMPLETED,
	SCAN_ABORTED,
};

/**
 * enum mac80211_scan_state - scan state machine states
 *
 * @SCAN_DECISION: Main entry point to the scan state machine, this state
 *	determines if we should keep on scanning or switch back to the
 *	operating channel
 * @SCAN_SET_CHANNEL: Set the next channel to be scanned
 * @SCAN_SEND_PROBE: Send probe requests and wait for probe responses
 * @SCAN_SUSPEND: Suspend the scan and go back to operating channel to
 *	send out data
 * @SCAN_RESUME: Resume the scan and scan the next channel
 */
enum mac80211_scan_state {
	SCAN_DECISION,
	SCAN_SET_CHANNEL,
	SCAN_SEND_PROBE,
	SCAN_SUSPEND,
	SCAN_RESUME,
};

struct ieee80211_local {
	/* embed the driver visible part.
	 * don't cast (use the static inlines below), but we keep
	 * it first anyway so they become a no-op */
	struct ieee80211_hw hw;

	const struct ieee80211_ops *ops;

	/*
	 * private workqueue to mac80211. mac80211 makes this accessible
	 * via ieee80211_queue_work()
	 */
	struct workqueue_struct *workqueue;

	unsigned long queue_stop_reasons[IEEE80211_MAX_QUEUES];
	/* also used to protect ampdu_ac_queue and amdpu_ac_stop_refcnt */
	spinlock_t queue_stop_reason_lock;

	int open_count;
	int monitors, cooked_mntrs;
	/* number of interfaces with corresponding FIF_ flags */
	int fif_fcsfail, fif_plcpfail, fif_control, fif_other_bss, fif_pspoll,
	    fif_probe_req;
	int probe_req_reg;
	unsigned int filter_flags; /* FIF_* */

	bool wiphy_ciphers_allocated;

	/* protects the aggregated multicast list and filter calls */
	spinlock_t filter_lock;

	/* used for uploading changed mc list */
	struct work_struct reconfig_filter;

	/* used to reconfigure hardware SM PS */
	struct work_struct recalc_smps;

	/* aggregated multicast list */
	struct netdev_hw_addr_list mc_list;

	bool tim_in_locked_section; /* see ieee80211_beacon_get() */

	/*
	 * suspended is true if we finished all the suspend _and_ we have
	 * not yet come up from resume. This is to be used by mac80211
	 * to ensure driver sanity during suspend and mac80211's own
	 * sanity. It can eventually be used for WoW as well.
	 */
	bool suspended;

	/*
	 * Resuming is true while suspended, but when we're reprogramming the
	 * hardware -- at that time it's allowed to use ieee80211_queue_work()
	 * again even though some other parts of the stack are still suspended
	 * and we still drop received frames to avoid waking the stack.
	 */
	bool resuming;

	/*
	 * quiescing is true during the suspend process _only_ to
	 * ease timer cancelling etc.
	 */
	bool quiescing;

	/* device is started */
	bool started;

	/* device is during a HW reconfig */
	bool in_reconfig;

	/* wowlan is enabled -- don't reconfig on resume */
	bool wowlan;

	int tx_headroom; /* required headroom for hardware/radiotap */

	/* Tasklet and skb queue to process calls from IRQ mode. All frames
	 * added to skb_queue will be processed, but frames in
	 * skb_queue_unreliable may be dropped if the total length of these
	 * queues increases over the limit. */
#define IEEE80211_IRQSAFE_QUEUE_LIMIT 128
	struct tasklet_struct tasklet;
	struct sk_buff_head skb_queue;
	struct sk_buff_head skb_queue_unreliable;

	/*
	 * Internal FIFO queue which is shared between multiple rx path
	 * stages. Its main task is to provide a serialization mechanism,
	 * so all rx handlers can enjoy having exclusive access to their
	 * private data structures.
	 */
	struct sk_buff_head rx_skb_queue;
	bool running_rx_handler;	/* protected by rx_skb_queue.lock */

	/* Station data */
	/*
	 * The mutex only protects the list, hash table and
	 * counter, reads are done with RCU.
	 */
	struct mutex sta_mtx;
	spinlock_t tim_lock;
	unsigned long num_sta;
	struct list_head sta_list;
	struct sta_info __rcu *sta_hash[STA_HASH_SIZE];
	struct timer_list sta_cleanup;
	int sta_generation;

	struct sk_buff_head pending[IEEE80211_MAX_QUEUES];
	struct tasklet_struct tx_pending_tasklet;

	atomic_t agg_queue_stop[IEEE80211_MAX_QUEUES];

	/* number of interfaces with corresponding IFF_ flags */
	atomic_t iff_allmultis, iff_promiscs;

	struct rate_control_ref *rate_ctrl;

	struct crypto_cipher *wep_tx_tfm;
	struct crypto_cipher *wep_rx_tfm;
	u32 wep_iv;

	/* see iface.c */
	struct list_head interfaces;
	struct mutex iflist_mtx;

	/*
	 * Key mutex, protects sdata's key_list and sta_info's
	 * key pointers (write access, they're RCU.)
	 */
	struct mutex key_mtx;

	/* mutex for scan and work locking */
	struct mutex mtx;

	/* Scanning and BSS list */
	unsigned long scanning;
	struct cfg80211_ssid scan_ssid;
	struct cfg80211_scan_request *int_scan_req;
	struct cfg80211_scan_request *scan_req, *hw_scan_req;
	struct ieee80211_channel *scan_channel;
	enum ieee80211_band hw_scan_band;
	int scan_channel_idx;
	int scan_ies_len;

	bool sched_scanning;
	struct ieee80211_sched_scan_ies sched_scan_ies;
	struct work_struct sched_scan_stopped_work;

	unsigned long leave_oper_channel_time;
	enum mac80211_scan_state next_scan_state;
	struct delayed_work scan_work;
	struct ieee80211_sub_if_data *scan_sdata;
	enum nl80211_channel_type _oper_channel_type;
	struct ieee80211_channel *oper_channel, *csa_channel;

	/* Temporary remain-on-channel for off-channel operations */
	struct ieee80211_channel *tmp_channel;
	enum nl80211_channel_type tmp_channel_type;

	/* SNMP counters */
	/* dot11CountersTable */
	u32 dot11TransmittedFragmentCount;
	u32 dot11MulticastTransmittedFrameCount;
	u32 dot11FailedCount;
	u32 dot11RetryCount;
	u32 dot11MultipleRetryCount;
	u32 dot11FrameDuplicateCount;
	u32 dot11ReceivedFragmentCount;
	u32 dot11MulticastReceivedFrameCount;
	u32 dot11TransmittedFrameCount;

#ifdef CONFIG_MAC80211_LEDS
	int tx_led_counter, rx_led_counter;
	struct led_trigger *tx_led, *rx_led, *assoc_led, *radio_led;
	struct tpt_led_trigger *tpt_led_trigger;
	char tx_led_name[32], rx_led_name[32],
	     assoc_led_name[32], radio_led_name[32];
#endif

#ifdef CONFIG_MAC80211_DEBUG_COUNTERS
	/* TX/RX handler statistics */
	unsigned int tx_handlers_drop;
	unsigned int tx_handlers_queued;
	unsigned int tx_handlers_drop_unencrypted;
	unsigned int tx_handlers_drop_fragment;
	unsigned int tx_handlers_drop_wep;
	unsigned int tx_handlers_drop_not_assoc;
	unsigned int tx_handlers_drop_unauth_port;
	unsigned int rx_handlers_drop;
	unsigned int rx_handlers_queued;
	unsigned int rx_handlers_drop_nullfunc;
	unsigned int rx_handlers_drop_defrag;
	unsigned int rx_handlers_drop_short;
	unsigned int rx_handlers_drop_passive_scan;
	unsigned int tx_expand_skb_head;
	unsigned int tx_expand_skb_head_cloned;
	unsigned int rx_expand_skb_head;
	unsigned int rx_expand_skb_head2;
	unsigned int rx_handlers_fragments;
	unsigned int tx_status_drop;
#define I802_DEBUG_INC(c) (c)++
#else /* CONFIG_MAC80211_DEBUG_COUNTERS */
#define I802_DEBUG_INC(c) do { } while (0)
#endif /* CONFIG_MAC80211_DEBUG_COUNTERS */


	int total_ps_buffered; /* total number of all buffered unicast and
				* multicast packets for power saving stations
				*/

	bool pspolling;
	bool offchannel_ps_enabled;
	/*
	 * PS can only be enabled when we have exactly one managed
	 * interface (and monitors) in PS, this then points there.
	 */
	struct ieee80211_sub_if_data *ps_sdata;
	struct work_struct dynamic_ps_enable_work;
	struct work_struct dynamic_ps_disable_work;
	struct timer_list dynamic_ps_timer;
	struct notifier_block network_latency_notifier;
	struct notifier_block ifa_notifier;

	/*
	 * The dynamic ps timeout configured from user space via WEXT -
	 * this will override whatever chosen by mac80211 internally.
	 */
	int dynamic_ps_forced_timeout;
	int dynamic_ps_user_timeout;
	bool disable_dynamic_ps;

	int user_power_level; /* in dBm */
	int power_constr_level; /* in dBm */

	enum ieee80211_smps_mode smps_mode;

	struct work_struct restart_work;

#ifdef CONFIG_MAC80211_DEBUGFS
	struct local_debugfsdentries {
		struct dentry *rcdir;
		struct dentry *keys;
	} debugfs;
#endif

	/*
	 * Remain-on-channel support
	 */
	struct list_head roc_list;
	struct work_struct hw_roc_start, hw_roc_done;
	unsigned long hw_roc_start_time;

	struct idr ack_status_frames;
	spinlock_t ack_status_lock;

	/* dummy netdev for use w/ NAPI */
	struct net_device napi_dev;

	struct napi_struct napi;

	/* virtual monitor interface */
	struct ieee80211_sub_if_data __rcu *monitor_sdata;
};

static inline struct ieee80211_sub_if_data *
IEEE80211_DEV_TO_SUB_IF(struct net_device *dev)
{
	return netdev_priv(dev);
}

/* this struct represents 802.11n's RA/TID combination */
struct ieee80211_ra_tid {
	u8 ra[ETH_ALEN];
	u16 tid;
};

/* Parsed Information Elements */
struct ieee802_11_elems {
	u8 *ie_start;
	size_t total_len;

	/* pointers to IEs */
	u8 *ssid;
	u8 *supp_rates;
	u8 *fh_params;
	u8 *ds_params;
	u8 *cf_params;
	struct ieee80211_tim_ie *tim;
	u8 *ibss_params;
	u8 *challenge;
	u8 *wpa;
	u8 *rsn;
	u8 *erp_info;
	u8 *ext_supp_rates;
	u8 *wmm_info;
	u8 *wmm_param;
	struct ieee80211_ht_cap *ht_cap_elem;
	struct ieee80211_ht_operation *ht_operation;
	struct ieee80211_meshconf_ie *mesh_config;
	u8 *mesh_id;
	u8 *peering;
	u8 *preq;
	u8 *prep;
	u8 *perr;
	struct ieee80211_rann_ie *rann;
	u8 *ch_switch_elem;
	u8 *country_elem;
	u8 *pwr_constr_elem;
	u8 *quiet_elem;	/* first quite element */
	u8 *timeout_int;

	/* length of them, respectively */
	u8 ssid_len;
	u8 supp_rates_len;
	u8 fh_params_len;
	u8 ds_params_len;
	u8 cf_params_len;
	u8 tim_len;
	u8 ibss_params_len;
	u8 challenge_len;
	u8 wpa_len;
	u8 rsn_len;
	u8 erp_info_len;
	u8 ext_supp_rates_len;
	u8 wmm_info_len;
	u8 wmm_param_len;
	u8 mesh_id_len;
	u8 peering_len;
	u8 preq_len;
	u8 prep_len;
	u8 perr_len;
	u8 ch_switch_elem_len;
	u8 country_elem_len;
	u8 pwr_constr_elem_len;
	u8 quiet_elem_len;
	u8 num_of_quiet_elem;	/* can be more the one */
	u8 timeout_int_len;

	/* whether a parse error occurred while retrieving these elements */
	bool parse_error;
};

static inline struct ieee80211_local *hw_to_local(
	struct ieee80211_hw *hw)
{
	return container_of(hw, struct ieee80211_local, hw);
}


static inline int ieee80211_bssid_match(const u8 *raddr, const u8 *addr)
{
	return ether_addr_equal(raddr, addr) ||
	       is_broadcast_ether_addr(raddr);
}


int ieee80211_hw_config(struct ieee80211_local *local, u32 changed);
void ieee80211_tx_set_protected(struct ieee80211_tx_data *tx);
void ieee80211_bss_info_change_notify(struct ieee80211_sub_if_data *sdata,
				      u32 changed);
void ieee80211_configure_filter(struct ieee80211_local *local);
u32 ieee80211_reset_erp_info(struct ieee80211_sub_if_data *sdata);

/* STA code */
void ieee80211_sta_setup_sdata(struct ieee80211_sub_if_data *sdata);
int ieee80211_mgd_auth(struct ieee80211_sub_if_data *sdata,
		       struct cfg80211_auth_request *req);
int ieee80211_mgd_assoc(struct ieee80211_sub_if_data *sdata,
			struct cfg80211_assoc_request *req);
int ieee80211_mgd_deauth(struct ieee80211_sub_if_data *sdata,
			 struct cfg80211_deauth_request *req);
int ieee80211_mgd_disassoc(struct ieee80211_sub_if_data *sdata,
			   struct cfg80211_disassoc_request *req);
void ieee80211_send_pspoll(struct ieee80211_local *local,
			   struct ieee80211_sub_if_data *sdata);
void ieee80211_recalc_ps(struct ieee80211_local *local, s32 latency);
int ieee80211_max_network_latency(struct notifier_block *nb,
				  unsigned long data, void *dummy);
int ieee80211_set_arp_filter(struct ieee80211_sub_if_data *sdata);
void ieee80211_sta_process_chanswitch(struct ieee80211_sub_if_data *sdata,
				      struct ieee80211_channel_sw_ie *sw_elem,
				      struct ieee80211_bss *bss,
				      u64 timestamp);
void ieee80211_sta_quiesce(struct ieee80211_sub_if_data *sdata);
void ieee80211_sta_restart(struct ieee80211_sub_if_data *sdata);
void ieee80211_sta_work(struct ieee80211_sub_if_data *sdata);
void ieee80211_sta_rx_queued_mgmt(struct ieee80211_sub_if_data *sdata,
				  struct sk_buff *skb);
void ieee80211_sta_reset_beacon_monitor(struct ieee80211_sub_if_data *sdata);
void ieee80211_sta_reset_conn_monitor(struct ieee80211_sub_if_data *sdata);
void ieee80211_mgd_stop(struct ieee80211_sub_if_data *sdata);

/* IBSS code */
void ieee80211_ibss_notify_scan_completed(struct ieee80211_local *local);
void ieee80211_ibss_setup_sdata(struct ieee80211_sub_if_data *sdata);
void ieee80211_ibss_rx_no_sta(struct ieee80211_sub_if_data *sdata,
			      const u8 *bssid, const u8 *addr, u32 supp_rates);
int ieee80211_ibss_join(struct ieee80211_sub_if_data *sdata,
			struct cfg80211_ibss_params *params);
int ieee80211_ibss_leave(struct ieee80211_sub_if_data *sdata);
void ieee80211_ibss_quiesce(struct ieee80211_sub_if_data *sdata);
void ieee80211_ibss_restart(struct ieee80211_sub_if_data *sdata);
void ieee80211_ibss_work(struct ieee80211_sub_if_data *sdata);
void ieee80211_ibss_rx_queued_mgmt(struct ieee80211_sub_if_data *sdata,
				   struct sk_buff *skb);

/* mesh code */
void ieee80211_mesh_work(struct ieee80211_sub_if_data *sdata);
void ieee80211_mesh_rx_queued_mgmt(struct ieee80211_sub_if_data *sdata,
				   struct sk_buff *skb);

/* scan/BSS handling */
void ieee80211_scan_work(struct work_struct *work);
int ieee80211_request_internal_scan(struct ieee80211_sub_if_data *sdata,
				    const u8 *ssid, u8 ssid_len,
				    struct ieee80211_channel *chan);
int ieee80211_request_scan(struct ieee80211_sub_if_data *sdata,
			   struct cfg80211_scan_request *req);
void ieee80211_scan_cancel(struct ieee80211_local *local);
void ieee80211_run_deferred_scan(struct ieee80211_local *local);
ieee80211_rx_result
ieee80211_scan_rx(struct ieee80211_sub_if_data *sdata, struct sk_buff *skb);

void ieee80211_mlme_notify_scan_completed(struct ieee80211_local *local);
struct ieee80211_bss *
ieee80211_bss_info_update(struct ieee80211_local *local,
			  struct ieee80211_rx_status *rx_status,
			  struct ieee80211_mgmt *mgmt,
			  size_t len,
			  struct ieee802_11_elems *elems,
			  struct ieee80211_channel *channel,
			  bool beacon);
void ieee80211_rx_bss_put(struct ieee80211_local *local,
			  struct ieee80211_bss *bss);

/* scheduled scan handling */
int ieee80211_request_sched_scan_start(struct ieee80211_sub_if_data *sdata,
				       struct cfg80211_sched_scan_request *req);
int ieee80211_request_sched_scan_stop(struct ieee80211_sub_if_data *sdata);
void ieee80211_sched_scan_stopped_work(struct work_struct *work);

/* off-channel helpers */
void ieee80211_offchannel_stop_vifs(struct ieee80211_local *local,
				    bool offchannel_ps_enable);
void ieee80211_offchannel_return(struct ieee80211_local *local,
				 bool offchannel_ps_disable);
void ieee80211_roc_setup(struct ieee80211_local *local);
void ieee80211_start_next_roc(struct ieee80211_local *local);
void ieee80211_roc_purge(struct ieee80211_sub_if_data *sdata);
void ieee80211_roc_notify_destroy(struct ieee80211_roc_work *roc);
void ieee80211_sw_roc_work(struct work_struct *work);
void ieee80211_handle_roc_started(struct ieee80211_roc_work *roc);

/* interface handling */
int ieee80211_iface_init(void);
void ieee80211_iface_exit(void);
int ieee80211_if_add(struct ieee80211_local *local, const char *name,
		     struct net_device **new_dev, enum nl80211_iftype type,
		     struct vif_params *params);
int ieee80211_if_change_type(struct ieee80211_sub_if_data *sdata,
			     enum nl80211_iftype type);
void ieee80211_if_remove(struct ieee80211_sub_if_data *sdata);
void ieee80211_remove_interfaces(struct ieee80211_local *local);
void ieee80211_recalc_idle(struct ieee80211_local *local);
void ieee80211_adjust_monitor_flags(struct ieee80211_sub_if_data *sdata,
				    const int offset);

static inline bool ieee80211_sdata_running(struct ieee80211_sub_if_data *sdata)
{
	return test_bit(SDATA_STATE_RUNNING, &sdata->state);
}

/* tx handling */
void ieee80211_clear_tx_pending(struct ieee80211_local *local);
void ieee80211_tx_pending(unsigned long data);
netdev_tx_t ieee80211_monitor_start_xmit(struct sk_buff *skb,
					 struct net_device *dev);
netdev_tx_t ieee80211_subif_start_xmit(struct sk_buff *skb,
				       struct net_device *dev);

/* HT */
void ieee80211_apply_htcap_overrides(struct ieee80211_sub_if_data *sdata,
				     struct ieee80211_sta_ht_cap *ht_cap);
void ieee80211_ht_cap_ie_to_sta_ht_cap(struct ieee80211_sub_if_data *sdata,
				       struct ieee80211_supported_band *sband,
				       struct ieee80211_ht_cap *ht_cap_ie,
				       struct ieee80211_sta_ht_cap *ht_cap);
void ieee80211_send_delba(struct ieee80211_sub_if_data *sdata,
			  const u8 *da, u16 tid,
			  u16 initiator, u16 reason_code);
int ieee80211_send_smps_action(struct ieee80211_sub_if_data *sdata,
			       enum ieee80211_smps_mode smps, const u8 *da,
			       const u8 *bssid);
void ieee80211_request_smps_work(struct work_struct *work);

void ___ieee80211_stop_rx_ba_session(struct sta_info *sta, u16 tid,
				     u16 initiator, u16 reason, bool stop);
void __ieee80211_stop_rx_ba_session(struct sta_info *sta, u16 tid,
				    u16 initiator, u16 reason, bool stop);
void ieee80211_sta_tear_down_BA_sessions(struct sta_info *sta, bool tx);
void ieee80211_process_delba(struct ieee80211_sub_if_data *sdata,
			     struct sta_info *sta,
			     struct ieee80211_mgmt *mgmt, size_t len);
void ieee80211_process_addba_resp(struct ieee80211_local *local,
				  struct sta_info *sta,
				  struct ieee80211_mgmt *mgmt,
				  size_t len);
void ieee80211_process_addba_request(struct ieee80211_local *local,
				     struct sta_info *sta,
				     struct ieee80211_mgmt *mgmt,
				     size_t len);

int __ieee80211_stop_tx_ba_session(struct sta_info *sta, u16 tid,
				   enum ieee80211_back_parties initiator,
				   bool tx);
int ___ieee80211_stop_tx_ba_session(struct sta_info *sta, u16 tid,
				    enum ieee80211_back_parties initiator,
				    bool tx);
void ieee80211_start_tx_ba_cb(struct ieee80211_vif *vif, u8 *ra, u16 tid);
void ieee80211_stop_tx_ba_cb(struct ieee80211_vif *vif, u8 *ra, u8 tid);
void ieee80211_ba_session_work(struct work_struct *work);
void ieee80211_tx_ba_session_handle_start(struct sta_info *sta, int tid);
void ieee80211_release_reorder_timeout(struct sta_info *sta, int tid);

/* Spectrum management */
void ieee80211_process_measurement_req(struct ieee80211_sub_if_data *sdata,
				       struct ieee80211_mgmt *mgmt,
				       size_t len);

/* Suspend/resume and hw reconfiguration */
int ieee80211_reconfig(struct ieee80211_local *local);
void ieee80211_stop_device(struct ieee80211_local *local);

#ifdef CONFIG_PM
int __ieee80211_suspend(struct ieee80211_hw *hw,
			struct cfg80211_wowlan *wowlan);

static inline int __ieee80211_resume(struct ieee80211_hw *hw)
{
	struct ieee80211_local *local = hw_to_local(hw);

	WARN(test_bit(SCAN_HW_SCANNING, &local->scanning),
		"%s: resume with hardware scan still in progress\n",
		wiphy_name(hw->wiphy));

	return ieee80211_reconfig(hw_to_local(hw));
}
#else
static inline int __ieee80211_suspend(struct ieee80211_hw *hw,
				      struct cfg80211_wowlan *wowlan)
{
	return 0;
}

static inline int __ieee80211_resume(struct ieee80211_hw *hw)
{
	return 0;
}
#endif

/* utility functions/constants */
extern void *mac80211_wiphy_privid; /* for wiphy privid */
u8 *ieee80211_get_bssid(struct ieee80211_hdr *hdr, size_t len,
			enum nl80211_iftype type);
int ieee80211_frame_duration(enum ieee80211_band band, size_t len,
			     int rate, int erp, int short_preamble);
void mac80211_ev_michael_mic_failure(struct ieee80211_sub_if_data *sdata, int keyidx,
				     struct ieee80211_hdr *hdr, const u8 *tsc,
				     gfp_t gfp);
void ieee80211_set_wmm_default(struct ieee80211_sub_if_data *sdata,
			       bool bss_notify);
void ieee80211_xmit(struct ieee80211_sub_if_data *sdata, struct sk_buff *skb);

void ieee80211_tx_skb_tid(struct ieee80211_sub_if_data *sdata,
			  struct sk_buff *skb, int tid);
static void inline ieee80211_tx_skb(struct ieee80211_sub_if_data *sdata,
				    struct sk_buff *skb)
{
	/* Send all internal mgmt frames on VO. Accordingly set TID to 7. */
	ieee80211_tx_skb_tid(sdata, skb, 7);
}

void ieee802_11_parse_elems(u8 *start, size_t len,
			    struct ieee802_11_elems *elems);
u32 ieee802_11_parse_elems_crc(u8 *start, size_t len,
			       struct ieee802_11_elems *elems,
			       u64 filter, u32 crc);
u32 ieee80211_mandatory_rates(struct ieee80211_local *local,
			      enum ieee80211_band band);

void ieee80211_dynamic_ps_enable_work(struct work_struct *work);
void ieee80211_dynamic_ps_disable_work(struct work_struct *work);
void ieee80211_dynamic_ps_timer(unsigned long data);
void ieee80211_send_nullfunc(struct ieee80211_local *local,
			     struct ieee80211_sub_if_data *sdata,
			     int powersave);
void ieee80211_sta_rx_notify(struct ieee80211_sub_if_data *sdata,
			     struct ieee80211_hdr *hdr);
void ieee80211_sta_tx_notify(struct ieee80211_sub_if_data *sdata,
			     struct ieee80211_hdr *hdr, bool ack);
void ieee80211_beacon_connection_loss_work(struct work_struct *work);

void ieee80211_wake_queues_by_reason(struct ieee80211_hw *hw,
				     enum queue_stop_reason reason);
void ieee80211_stop_queues_by_reason(struct ieee80211_hw *hw,
				     enum queue_stop_reason reason);
void ieee80211_wake_queue_by_reason(struct ieee80211_hw *hw, int queue,
				    enum queue_stop_reason reason);
void ieee80211_stop_queue_by_reason(struct ieee80211_hw *hw, int queue,
				    enum queue_stop_reason reason);
void ieee80211_propagate_queue_wake(struct ieee80211_local *local, int queue);
void ieee80211_add_pending_skb(struct ieee80211_local *local,
			       struct sk_buff *skb);
void ieee80211_add_pending_skbs_fn(struct ieee80211_local *local,
				   struct sk_buff_head *skbs,
				   void (*fn)(void *data), void *data);
static inline void ieee80211_add_pending_skbs(struct ieee80211_local *local,
					      struct sk_buff_head *skbs)
{
	ieee80211_add_pending_skbs_fn(local, skbs, NULL, NULL);
}

void ieee80211_send_auth(struct ieee80211_sub_if_data *sdata,
			 u16 transaction, u16 auth_alg,
			 u8 *extra, size_t extra_len, const u8 *bssid,
			 const u8 *da, const u8 *key, u8 key_len, u8 key_idx);
int ieee80211_build_preq_ies(struct ieee80211_local *local, u8 *buffer,
			     const u8 *ie, size_t ie_len,
			     enum ieee80211_band band, u32 rate_mask,
			     u8 channel);
struct sk_buff *ieee80211_build_probe_req(struct ieee80211_sub_if_data *sdata,
					  u8 *dst, u32 ratemask,
					  const u8 *ssid, size_t ssid_len,
					  const u8 *ie, size_t ie_len,
					  bool directed);
void ieee80211_send_probe_req(struct ieee80211_sub_if_data *sdata, u8 *dst,
			      const u8 *ssid, size_t ssid_len,
			      const u8 *ie, size_t ie_len,
			      u32 ratemask, bool directed, bool no_cck);

void ieee80211_sta_def_wmm_params(struct ieee80211_sub_if_data *sdata,
				  const size_t supp_rates_len,
				  const u8 *supp_rates);
u32 ieee80211_sta_get_rates(struct ieee80211_local *local,
			    struct ieee802_11_elems *elems,
			    enum ieee80211_band band, u32 *basic_rates);
int __ieee80211_request_smps(struct ieee80211_sub_if_data *sdata,
			     enum ieee80211_smps_mode smps_mode);
void ieee80211_recalc_smps(struct ieee80211_local *local);

size_t ieee80211_ie_split(const u8 *ies, size_t ielen,
			  const u8 *ids, int n_ids, size_t offset);
size_t ieee80211_ie_split_vendor(const u8 *ies, size_t ielen, size_t offset);
u8 *ieee80211_ie_build_ht_cap(u8 *pos, struct ieee80211_sta_ht_cap *ht_cap,
			      u16 cap);
u8 *ieee80211_ie_build_ht_oper(u8 *pos, struct ieee80211_sta_ht_cap *ht_cap,
			       struct ieee80211_channel *channel,
			       enum nl80211_channel_type channel_type,
			       u16 prot_mode);
<<<<<<< HEAD
=======
u8 *ieee80211_ie_build_vht_cap(u8 *pos, struct ieee80211_sta_vht_cap *vht_cap,
			       u32 cap);
int ieee80211_add_srates_ie(struct ieee80211_sub_if_data *sdata,
			    struct sk_buff *skb, bool need_basic);
int ieee80211_add_ext_srates_ie(struct ieee80211_sub_if_data *sdata,
				struct sk_buff *skb, bool need_basic);

/* virtual monitor */
int ieee80211_add_virtual_monitor(struct ieee80211_local *local);
void ieee80211_del_virtual_monitor(struct ieee80211_local *local);
>>>>>>> 2f8684ce

/* channel management */
enum ieee80211_chan_mode {
	CHAN_MODE_UNDEFINED,
	CHAN_MODE_HOPPING,
	CHAN_MODE_FIXED,
};

enum ieee80211_chan_mode
ieee80211_get_channel_mode(struct ieee80211_local *local,
			   struct ieee80211_sub_if_data *ignore);
bool ieee80211_set_channel_type(struct ieee80211_local *local,
				struct ieee80211_sub_if_data *sdata,
				enum nl80211_channel_type chantype);
enum nl80211_channel_type
ieee80211_ht_oper_to_channel_type(struct ieee80211_ht_operation *ht_oper);

#ifdef CONFIG_MAC80211_NOINLINE
#define debug_noinline noinline
#else
#define debug_noinline
#endif

#endif /* IEEE80211_I_H */<|MERGE_RESOLUTION|>--- conflicted
+++ resolved
@@ -1480,8 +1480,6 @@
 			       struct ieee80211_channel *channel,
 			       enum nl80211_channel_type channel_type,
 			       u16 prot_mode);
-<<<<<<< HEAD
-=======
 u8 *ieee80211_ie_build_vht_cap(u8 *pos, struct ieee80211_sta_vht_cap *vht_cap,
 			       u32 cap);
 int ieee80211_add_srates_ie(struct ieee80211_sub_if_data *sdata,
@@ -1492,7 +1490,6 @@
 /* virtual monitor */
 int ieee80211_add_virtual_monitor(struct ieee80211_local *local);
 void ieee80211_del_virtual_monitor(struct ieee80211_local *local);
->>>>>>> 2f8684ce
 
 /* channel management */
 enum ieee80211_chan_mode {
