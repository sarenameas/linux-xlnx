--- conflicted
+++ resolved
@@ -766,16 +766,11 @@
 			    ddata->offsets[SYSC_SYSCONFIG],
 			    ddata->offsets[SYSC_SYSSTATUS]);
 
-<<<<<<< HEAD
-		if ((size + sizeof(u32)) > ddata->module_size)
-			return -EINVAL;
-=======
 		if (size < SZ_1K)
 			size = SZ_1K;
 
 		if ((size + sizeof(u32)) > ddata->module_size)
 			size = ddata->module_size;
->>>>>>> a304f483
 	}
 
 	ddata->module_va = devm_ioremap(ddata->dev,
@@ -1272,12 +1267,8 @@
 	SYSC_QUIRK("control", 0, 0, 0x10, -1, 0x40000900, 0xffffffff, 0),
 	SYSC_QUIRK("cpgmac", 0, 0x1200, 0x1208, 0x1204, 0x4edb1902,
 		   0xffff00f0, 0),
-<<<<<<< HEAD
-	SYSC_QUIRK("dcan", 0, 0, -1, -1, 0xffffffff, 0xffffffff, 0),
-=======
 	SYSC_QUIRK("dcan", 0, 0x20, -1, -1, 0xa3170504, 0xffffffff, 0),
 	SYSC_QUIRK("dcan", 0, 0x20, -1, -1, 0x4edb1902, 0xffffffff, 0),
->>>>>>> a304f483
 	SYSC_QUIRK("dmic", 0, 0, 0x10, -1, 0x50010000, 0xffffffff, 0),
 	SYSC_QUIRK("dwc3", 0, 0, 0x10, -1, 0x500a0200, 0xffffffff, 0),
 	SYSC_QUIRK("epwmss", 0, 0, 0x4, -1, 0x47400001, 0xffffffff, 0),
