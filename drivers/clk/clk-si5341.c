--- conflicted
+++ resolved
@@ -24,10 +24,6 @@
 
 #define SI5341_NUM_INPUTS 4
 
-<<<<<<< HEAD
-#define SI5341_MAX_NUM_OUTPUTS 10
-=======
->>>>>>> a4adc2c2
 #define SI5340_MAX_NUM_OUTPUTS 4
 #define SI5341_MAX_NUM_OUTPUTS 10
 #define SI5342_MAX_NUM_OUTPUTS 2
@@ -1453,21 +1449,12 @@
 		if (err < 0)
 			return err;
 	}
-<<<<<<< HEAD
 
 	/* Input must be up and running at this point */
 	err = si5341_clk_select_active_input(data);
 	if (err < 0)
 		return err;
 
-=======
-
-	/* Input must be up and running at this point */
-	err = si5341_clk_select_active_input(data);
-	if (err < 0)
-		return err;
-
->>>>>>> a4adc2c2
 	if (initialization_required) {
 		/* PLL configuration is required */
 		err = si5341_initialize_pll(data);
