Xilinx SPI controller Device Tree Bindings
-------------------------------------------------

Required properties:
- compatible		: Should be "xlnx,xps-spi-2.00.a", "xlnx,xps-spi-2.00.b" or "xlnx,axi-quad-spi-1.00.a"
- reg			: Physical base address and size of SPI registers map.
- interrupts		: Property with a value describing the interrupt
			  number.
- fifo-size		: Depth of TX/RX Fifos

Optional properties:
<<<<<<< HEAD
- num-cs		: Number of chip selects used.
=======
- xlnx,num-ss-bits	: Number of chip selects used.
>>>>>>> e0d688d4
- bits-per-word		: Number of bits per word.
- clock-names		: Can be one or more strings from "axi_clk", "axi4_clk"
			  and "spi_clk" depending on IP configurations.
- clocks		: Input clock specifier. Refer to common clock bindings.
- xlnx,startup-block	: Indicates whether startup block is enabled or disabled.

Example:
	axi_quad_spi@41e00000 {
			compatible = "xlnx,xps-spi-2.00.a";
			clock-names = "axi_clk", "axi4_clk", "spi_clk";
			clocks = <&clkc 71>, <&clkc 72>, <&clkc 73>;
			interrupt-parent = <&intc>;
			interrupts = <0 31 1>;
			reg = <0x41e00000 0x10000>;
<<<<<<< HEAD
			num-cs = <0x1>;
			fifo-size = <256>;
=======
			xlnx,num-ss-bits = <0x1>;
>>>>>>> e0d688d4
			bits-per-word = <8>;
			xlnx,startup-block;
	};
<|MERGE_RESOLUTION|>--- conflicted
+++ resolved
@@ -9,11 +9,8 @@
 - fifo-size		: Depth of TX/RX Fifos
 
 Optional properties:
-<<<<<<< HEAD
 - num-cs		: Number of chip selects used.
-=======
 - xlnx,num-ss-bits	: Number of chip selects used.
->>>>>>> e0d688d4
 - bits-per-word		: Number of bits per word.
 - clock-names		: Can be one or more strings from "axi_clk", "axi4_clk"
 			  and "spi_clk" depending on IP configurations.
@@ -28,12 +25,9 @@
 			interrupt-parent = <&intc>;
 			interrupts = <0 31 1>;
 			reg = <0x41e00000 0x10000>;
-<<<<<<< HEAD
 			num-cs = <0x1>;
 			fifo-size = <256>;
-=======
 			xlnx,num-ss-bits = <0x1>;
->>>>>>> e0d688d4
 			bits-per-word = <8>;
 			xlnx,startup-block;
 	};
