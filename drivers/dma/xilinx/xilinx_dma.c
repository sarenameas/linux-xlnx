--- conflicted
+++ resolved
@@ -31,13 +31,6 @@
  * memory and AXI4-Stream target peripherals. It provides scatter gather
  * (SG) interface with multiple channels independent configuration support.
  *
-<<<<<<< HEAD
- * This program is free software: you can redistribute it and/or modify
- * it under the terms of the GNU General Public License as published by
- * the Free Software Foundation, either version 2 of the License, or
- * (at your option) any later version.
-=======
->>>>>>> e0d688d4
  */
 
 #include <linux/bitops.h>
@@ -188,21 +181,6 @@
 #define XILINX_DMA_NUM_DESCS		255
 #define XILINX_DMA_NUM_APP_WORDS	5
 
-<<<<<<< HEAD
-/* Multi-Channel DMA Descriptor offsets*/
-#define XILINX_DMA_MCRX_CDESC(x)	(0x40 + ((x) - 1) * 0x20)
-#define XILINX_DMA_MCRX_TDESC(x)	(0x48 + ((x) - 1) * 0x20)
-
-/* Multi-Channel DMA Masks/Shifts */
-#define XILINX_DMA_BD_HSIZE_MASK	GENMASK(15, 0)
-#define XILINX_DMA_BD_STRIDE_MASK	GENMASK(15, 0)
-#define XILINX_DMA_BD_VSIZE_MASK	GENMASK(31, 19)
-#define XILINX_DMA_BD_TDEST_MASK	GENMASK(4, 0)
-#define XILINX_DMA_BD_STRIDE_SHIFT	0
-#define XILINX_DMA_BD_VSIZE_SHIFT	19
-
-=======
->>>>>>> e0d688d4
 /* AXI CDMA Specific Registers/Offsets */
 #define XILINX_CDMA_REG_SRCADDR		0x18
 #define XILINX_CDMA_REG_DSTADDR		0x20
@@ -277,35 +255,8 @@
 	u32 buf_addr_msb;
 	u32 reserved1;
 	u32 reserved2;
-<<<<<<< HEAD
 	u32 control;
 	u32 status;
-	u32 app[XILINX_DMA_NUM_APP_WORDS];
-} __aligned(64);
-
-/**
- * struct xilinx_aximcdma_desc_hw - Hardware Descriptor for AXI MCDMA
- * @next_desc: Next Descriptor Pointer @0x00
- * @next_desc_msb: MSB of Next Descriptor Pointer @0x04
- * @buf_addr: Buffer address @0x08
- * @buf_addr_msb: MSB of Buffer address @0x0C
- * @rsvd: Reserved field @0x10
- * @control: Control Information field @0x14
- * @status: Status field @0x18
- * @sideband_status: Status of sideband signals @0x1C
- * @app: APP Fields @0x20 - 0x30
- */
-struct xilinx_aximcdma_desc_hw {
-	u32 next_desc;
-	u32 next_desc_msb;
-	u32 buf_addr;
-	u32 buf_addr_msb;
-	u32 rsvd;
-=======
->>>>>>> e0d688d4
-	u32 control;
-	u32 status;
-	u32 sideband_status;
 	u32 app[XILINX_DMA_NUM_APP_WORDS];
 } __aligned(64);
 
@@ -528,10 +479,6 @@
  * @dev: Device Structure
  * @common: DMA device structure
  * @chan: Driver specific DMA channel
-<<<<<<< HEAD
- * @has_sg: Specifies whether Scatter-Gather is present or not
-=======
->>>>>>> e0d688d4
  * @flush_on_fsync: Flush on frame sync
  * @ext_addr: Indicates 64 bit addressing is supported by dma device
  * @pdev: Platform device structure pointer
@@ -550,10 +497,6 @@
 	struct device *dev;
 	struct dma_device common;
 	struct xilinx_dma_chan *chan[XILINX_MCDMA_MAX_CHANS_PER_DEVICE];
-<<<<<<< HEAD
-	bool has_sg;
-=======
->>>>>>> e0d688d4
 	u32 flush_on_fsync;
 	bool ext_addr;
 	struct platform_device  *pdev;
@@ -1010,16 +953,6 @@
 	struct list_head *entry;
 	u32 residue = 0;
 
-<<<<<<< HEAD
-	/**
-	 * VDMA and simple mode do not support residue reporting, so the
-	 * residue field will always be 0.
-	 */
-	if (chan->xdev->dma_config->dmatype == XDMA_TYPE_VDMA || !chan->has_sg)
-		return residue;
-
-=======
->>>>>>> e0d688d4
 	list_for_each(entry, &desc->segments) {
 		if (chan->xdev->dma_config->dmatype == XDMA_TYPE_CDMA) {
 			cdma_seg = list_entry(entry,
@@ -1156,16 +1089,10 @@
 		 * so allocating a desc segment during channel allocation for
 		 * programming tail descriptor.
 		 */
-<<<<<<< HEAD
-		chan->cyclic_seg_v = dma_zalloc_coherent(chan->dev,
-					sizeof(*chan->cyclic_seg_v),
-					&chan->cyclic_seg_p, GFP_KERNEL);
-=======
 		chan->cyclic_seg_v = dma_alloc_coherent(chan->dev,
 							sizeof(*chan->cyclic_seg_v),
 							&chan->cyclic_seg_p,
 							GFP_KERNEL);
->>>>>>> e0d688d4
 		if (!chan->cyclic_seg_v) {
 			dev_err(chan->dev,
 				"unable to allocate desc segment for cyclic DMA\n");
@@ -1190,17 +1117,10 @@
 		}
 	} else if (chan->xdev->dma_config->dmatype == XDMA_TYPE_AXIMCDMA) {
 		/* Allocate the buffer descriptors. */
-<<<<<<< HEAD
-		chan->seg_mv = dma_zalloc_coherent(chan->dev,
-						   sizeof(*chan->seg_mv) *
-						   XILINX_DMA_NUM_DESCS,
-						   &chan->seg_p, GFP_KERNEL);
-=======
 		chan->seg_mv = dma_alloc_coherent(chan->dev,
 						  sizeof(*chan->seg_mv) *
 						  XILINX_DMA_NUM_DESCS,
 						  &chan->seg_p, GFP_KERNEL);
->>>>>>> e0d688d4
 		if (!chan->seg_mv) {
 			dev_err(chan->dev,
 				"unable to allocate channel %d descriptors\n",
@@ -1303,6 +1223,7 @@
 	struct xilinx_dma_tx_descriptor *desc;
 	enum dma_status ret;
 	unsigned long flags;
+	u32 residue = 0;
 
 	ret = dma_cookie_status(dchan, cookie, txstate);
 	if (ret == DMA_COMPLETE || !txstate)
@@ -1312,13 +1233,6 @@
 
 	desc = list_last_entry(&chan->active_list,
 			       struct xilinx_dma_tx_descriptor, node);
-<<<<<<< HEAD
-	desc->residue = xilinx_dma_get_residue(chan, desc);
-
-	spin_unlock_irqrestore(&chan->lock, flags);
-
-	dma_set_residue(txstate, desc->residue);
-=======
 	/*
 	 * VDMA and simple mode do not support residue reporting, so the
 	 * residue field will always be 0.
@@ -1329,7 +1243,6 @@
 	spin_unlock_irqrestore(&chan->lock, flags);
 
 	dma_set_residue(txstate, residue);
->>>>>>> e0d688d4
 
 	return ret;
 }
@@ -1348,9 +1261,8 @@
 
 	/* Wait for the hardware to halt */
 	return xilinx_dma_poll_timeout(chan, XILINX_DMA_REG_DMASR, val,
-				       val | (XILINX_DMA_DMASR_IDLE |
-					      XILINX_DMA_DMASR_HALTED),
-				       0, XILINX_DMA_LOOP_COUNT);
+				       val & XILINX_DMA_DMASR_HALTED, 0,
+				       XILINX_DMA_LOOP_COUNT);
 }
 
 /**
@@ -1580,10 +1492,10 @@
 	if (chan->err)
 		return;
 
+	if (list_empty(&chan->pending_list))
+		return;
+
 	if (!chan->idle)
-		return;
-
-	if (list_empty(&chan->pending_list))
 		return;
 
 	head_desc = list_first_entry(&chan->pending_list,
@@ -1634,8 +1546,6 @@
 		/* Start the transfer */
 		dma_ctrl_write(chan, XILINX_DMA_REG_BTT,
 			       hw->control & chan->xdev->max_buffer_len);
-<<<<<<< HEAD
-=======
 	}
 
 	list_splice_tail_init(&chan->pending_list, &chan->active_list);
@@ -1680,7 +1590,6 @@
 		reg &= ~XILINX_MCDMA_COALESCE_MASK;
 		reg |= chan->desc_pendingcount <<
 			XILINX_MCDMA_COALESCE_SHIFT;
->>>>>>> e0d688d4
 	}
 
 	reg |= XILINX_MCDMA_IRQ_ALL_MASK;
@@ -1715,76 +1624,6 @@
 }
 
 /**
- * xilinx_mcdma_start_transfer - Starts MCDMA transfer
- * @chan: Driver specific channel struct pointer
- */
-static void xilinx_mcdma_start_transfer(struct xilinx_dma_chan *chan)
-{
-	struct xilinx_dma_tx_descriptor *head_desc, *tail_desc;
-	struct xilinx_axidma_tx_segment *tail_segment;
-	u32 reg;
-
-	/*
-	 * lock has been held by calling functions, so we don't need it
-	 * to take it here again.
-	 */
-
-	if (chan->err)
-		return;
-
-	if (!chan->idle)
-		return;
-
-	if (list_empty(&chan->pending_list))
-		return;
-
-	head_desc = list_first_entry(&chan->pending_list,
-				     struct xilinx_dma_tx_descriptor, node);
-	tail_desc = list_last_entry(&chan->pending_list,
-				    struct xilinx_dma_tx_descriptor, node);
-	tail_segment = list_last_entry(&tail_desc->segments,
-				       struct xilinx_axidma_tx_segment, node);
-
-	reg = dma_ctrl_read(chan, XILINX_MCDMA_CHAN_CR_OFFSET(chan->tdest));
-
-	if (chan->desc_pendingcount <= XILINX_MCDMA_COALESCE_MAX) {
-		reg &= ~XILINX_MCDMA_COALESCE_MASK;
-		reg |= chan->desc_pendingcount <<
-			XILINX_MCDMA_COALESCE_SHIFT;
-	}
-
-	reg |= XILINX_MCDMA_IRQ_ALL_MASK;
-	dma_ctrl_write(chan, XILINX_MCDMA_CHAN_CR_OFFSET(chan->tdest), reg);
-
-	/* Program current descriptor */
-	xilinx_write(chan, XILINX_MCDMA_CHAN_CDESC_OFFSET(chan->tdest),
-		     head_desc->async_tx.phys);
-
-	/* Program channel enable register */
-	reg = dma_ctrl_read(chan, XILINX_MCDMA_CHEN_OFFSET);
-	reg |= BIT(chan->tdest);
-	dma_ctrl_write(chan, XILINX_MCDMA_CHEN_OFFSET, reg);
-
-	/* Start the fetch of BDs for the channel */
-	reg = dma_ctrl_read(chan, XILINX_MCDMA_CHAN_CR_OFFSET(chan->tdest));
-	reg |= XILINX_MCDMA_CR_RUNSTOP_MASK;
-	dma_ctrl_write(chan, XILINX_MCDMA_CHAN_CR_OFFSET(chan->tdest), reg);
-
-	xilinx_dma_start(chan);
-
-	if (chan->err)
-		return;
-
-	/* Start the transfer */
-	xilinx_write(chan, XILINX_MCDMA_CHAN_TDESC_OFFSET(chan->tdest),
-		     tail_segment->phys);
-
-	list_splice_tail_init(&chan->pending_list, &chan->active_list);
-	chan->desc_pendingcount = 0;
-	chan->idle = false;
-}
-
-/**
  * xilinx_dma_issue_pending - Issue pending transactions
  * @dchan: DMA channel
  */
@@ -1813,15 +1652,11 @@
 		return;
 
 	list_for_each_entry_safe(desc, next, &chan->active_list, node) {
-<<<<<<< HEAD
-		desc->residue = xilinx_dma_get_residue(chan, desc);
-=======
 		if (chan->has_sg && chan->xdev->dma_config->dmatype !=
 		    XDMA_TYPE_VDMA)
 			desc->residue = xilinx_dma_get_residue(chan, desc);
 		else
 			desc->residue = 0;
->>>>>>> e0d688d4
 		desc->err = chan->err;
 
 		list_del(&desc->node);
@@ -2063,12 +1898,7 @@
 	 */
 append:
 	list_add_tail(&desc->node, &chan->pending_list);
-	/*
-	 * In CDMA each segment is considered as a descriptor, so increment
-	 * pending count in prep_slave_* implementation.
-	 */
-	if (chan->xdev->dma_config->dmatype != XDMA_TYPE_CDMA)
-		chan->desc_pendingcount++;
+	chan->desc_pendingcount++;
 
 	if (chan->has_sg && (chan->xdev->dma_config->dmatype == XDMA_TYPE_VDMA)
 	    && unlikely(chan->desc_pendingcount > chan->num_frms)) {
@@ -2248,121 +2078,9 @@
 
 	/* Insert the segment into the descriptor segments list. */
 	list_add_tail(&segment->node, &desc->segments);
-	chan->desc_pendingcount++;
 
 	desc->async_tx.phys = segment->phys;
 	hw->next_desc = segment->phys;
-
-	return &desc->async_tx;
-
-error:
-	xilinx_dma_free_tx_descriptor(chan, desc);
-	return NULL;
-}
-
-/**
- * xilinx_cdma_prep_sg - prepare descriptors for a memory sg transaction
- * @dchan: DMA channel
- * @dst_sg: Destination scatter list
- * @dst_sg_len: Number of entries in destination scatter list
- * @src_sg: Source scatter list
- * @src_sg_len: Number of entries in source scatter list
- * @flags: transfer ack flags
- *
- * Return: Async transaction descriptor on success and NULL on failure
- */
-static struct dma_async_tx_descriptor *xilinx_cdma_prep_sg(
-			struct dma_chan *dchan, struct scatterlist *dst_sg,
-			unsigned int dst_sg_len, struct scatterlist *src_sg,
-			unsigned int src_sg_len, unsigned long flags)
-{
-	struct xilinx_dma_chan *chan = to_xilinx_chan(dchan);
-	struct xilinx_dma_tx_descriptor *desc;
-	struct xilinx_cdma_tx_segment *segment, *prev = NULL;
-	struct xilinx_cdma_desc_hw *hw;
-	size_t len, dst_avail, src_avail;
-	dma_addr_t dma_dst, dma_src;
-
-	if (unlikely(dst_sg_len == 0 || src_sg_len == 0))
-		return NULL;
-
-	if (unlikely(dst_sg == NULL || src_sg == NULL))
-		return NULL;
-
-	desc = xilinx_dma_alloc_tx_descriptor(chan);
-	if (!desc)
-		return NULL;
-
-	dma_async_tx_descriptor_init(&desc->async_tx, &chan->common);
-	desc->async_tx.tx_submit = xilinx_dma_tx_submit;
-
-	dst_avail = sg_dma_len(dst_sg);
-	src_avail = sg_dma_len(src_sg);
-	/*
-	 * loop until there is either no more source or no more destination
-	 * scatterlist entry
-	 */
-	while (true) {
-		len = min_t(size_t, src_avail, dst_avail);
-		len = min_t(size_t, len, chan->xdev->max_buffer_len);
-		if (len == 0)
-			goto fetch;
-
-		/* Allocate the link descriptor from DMA pool */
-		segment = xilinx_cdma_alloc_tx_segment(chan);
-		if (!segment)
-			goto error;
-
-		dma_dst = sg_dma_address(dst_sg) + sg_dma_len(dst_sg) -
-			dst_avail;
-		dma_src = sg_dma_address(src_sg) + sg_dma_len(src_sg) -
-			src_avail;
-		hw = &segment->hw;
-		hw->control = len;
-		hw->src_addr = dma_src;
-		hw->dest_addr = dma_dst;
-		if (chan->ext_addr) {
-			hw->src_addr_msb = upper_32_bits(dma_src);
-			hw->dest_addr_msb = upper_32_bits(dma_dst);
-		}
-
-		if (prev)
-			prev->hw.next_desc = segment->phys;
-
-		prev = segment;
-		dst_avail -= len;
-		src_avail -= len;
-		list_add_tail(&segment->node, &desc->segments);
-		chan->desc_pendingcount++;
-
-fetch:
-		/* Fetch the next dst scatterlist entry */
-		if (dst_avail == 0) {
-			if (dst_sg_len == 0)
-				break;
-			dst_sg = sg_next(dst_sg);
-			if (dst_sg == NULL)
-				break;
-			dst_sg_len--;
-			dst_avail = sg_dma_len(dst_sg);
-		}
-		/* Fetch the next src scatterlist entry */
-		if (src_avail == 0) {
-			if (src_sg_len == 0)
-				break;
-			src_sg = sg_next(src_sg);
-			if (src_sg == NULL)
-				break;
-			src_sg_len--;
-			src_avail = sg_dma_len(src_sg);
-		}
-	}
-
-	/* Link the last hardware descriptor with the first. */
-	segment = list_first_entry(&desc->segments,
-				struct xilinx_cdma_tx_segment, node);
-	desc->async_tx.phys = segment->phys;
-	prev->hw.next_desc = segment->phys;
 
 	return &desc->async_tx;
 
@@ -2424,13 +2142,8 @@
 			 * Calculate the maximum number of bytes to transfer,
 			 * making sure it is less than the hw limit
 			 */
-<<<<<<< HEAD
-			copy = min_t(size_t, sg_dma_len(sg) - sg_used,
-				     chan->xdev->max_buffer_len);
-=======
 			copy = xilinx_dma_calc_copysize(chan, sg_dma_len(sg),
 							sg_used);
->>>>>>> e0d688d4
 			hw = &segment->hw;
 
 			/* Fill in the descriptor */
@@ -2534,13 +2247,8 @@
 			 * Calculate the maximum number of bytes to transfer,
 			 * making sure it is less than the hw limit
 			 */
-<<<<<<< HEAD
-			copy = min_t(size_t, period_len - sg_used,
-				     chan->xdev->max_buffer_len);
-=======
 			copy = xilinx_dma_calc_copysize(chan, period_len,
 							sg_used);
->>>>>>> e0d688d4
 			hw = &segment->hw;
 			xilinx_axidma_buf(chan, hw, buf_addr, sg_used,
 					  period_len * i);
@@ -2850,8 +2558,7 @@
 
 	err = clk_prepare_enable(*axi_clk);
 	if (err) {
-		dev_err(&pdev->dev, "failed to enable axi_clk (%d)\n",
-			err);
+		dev_err(&pdev->dev, "failed to enable axi_clk (%d)\n", err);
 		return err;
 	}
 
@@ -3083,10 +2790,6 @@
 		chan->direction = DMA_MEM_TO_DEV;
 		chan->id = xdev->mm2s_chan_id++;
 		chan->tdest = chan->id;
-<<<<<<< HEAD
-		xdev->common.directions = BIT(DMA_MEM_TO_DEV);
-=======
->>>>>>> e0d688d4
 
 		chan->ctrl_offset = XILINX_DMA_MM2S_CTRL_OFFSET;
 		if (xdev->dma_config->dmatype == XDMA_TYPE_VDMA) {
@@ -3104,10 +2807,6 @@
 		chan->direction = DMA_DEV_TO_MEM;
 		chan->id = xdev->s2mm_chan_id++;
 		chan->tdest = chan->id - xdev->dma_config->max_channels / 2;
-<<<<<<< HEAD
-		xdev->common.directions |= BIT(DMA_DEV_TO_MEM);
-=======
->>>>>>> e0d688d4
 		chan->has_vflip = of_property_read_bool(node,
 					"xlnx,enable-vert-flip");
 		if (chan->has_vflip) {
@@ -3283,10 +2982,6 @@
 	struct device_node *node = pdev->dev.of_node;
 	struct xilinx_dma_device *xdev;
 	struct device_node *child, *np = pdev->dev.of_node;
-<<<<<<< HEAD
-	struct resource *io;
-=======
->>>>>>> e0d688d4
 	u32 num_frames, addr_width, len_width;
 	int i, err;
 
@@ -3317,10 +3012,6 @@
 		return PTR_ERR(xdev->regs);
 
 	/* Retrieve the DMA engine properties from the device tree */
-<<<<<<< HEAD
-	xdev->has_sg = of_property_read_bool(node, "xlnx,include-sg");
-=======
->>>>>>> e0d688d4
 	xdev->max_buffer_len = GENMASK(XILINX_DMA_MAX_TRANS_LEN_MAX - 1, 0);
 	xdev->s2mm_chan_id = xdev->dma_config->max_channels / 2;
 
@@ -3331,21 +3022,12 @@
 			if (len_width < XILINX_DMA_MAX_TRANS_LEN_MIN ||
 			    len_width > XILINX_DMA_V2_MAX_TRANS_LEN_MAX) {
 				dev_warn(xdev->dev,
-<<<<<<< HEAD
-					 "invalid xlnx,sg-length-width property value using default width\n");
-			} else {
-				if (len_width > XILINX_DMA_MAX_TRANS_LEN_MAX)
-					dev_warn(xdev->dev, "Please ensure that IP supports buffer length > 23 bits\n");
-
-				xdev->max_buffer_len = GENMASK(len_width - 1, 0);
-=======
 					 "invalid xlnx,sg-length-width property value. Using default width\n");
 			} else {
 				if (len_width > XILINX_DMA_MAX_TRANS_LEN_MAX)
 					dev_warn(xdev->dev, "Please ensure that IP supports buffer length > 23 bits\n");
 				xdev->max_buffer_len =
 					GENMASK(len_width - 1, 0);
->>>>>>> e0d688d4
 			}
 		}
 	}
@@ -3387,8 +3069,6 @@
 		dma_cap_set(DMA_PRIVATE, xdev->common.cap_mask);
 	}
 
-	xdev->common.dst_addr_widths = BIT(addr_width / 8);
-	xdev->common.src_addr_widths = BIT(addr_width / 8);
 	xdev->common.device_alloc_chan_resources =
 				xilinx_dma_alloc_chan_resources;
 	xdev->common.device_free_chan_resources =
