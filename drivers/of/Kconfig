config OF_DEVICE
	def_bool y
<<<<<<< HEAD
	depends on OF && (SPARC || PPC_OF || MICROBLAZE)
=======
	depends on OF && (SPARC || PPC_OF)

config OF_GPIO
	def_bool y
	depends on OF && PPC_OF && HAVE_GPIO_LIB
	help
	  OpenFirmware GPIO accessors

config OF_I2C
	def_tristate I2C
	depends on PPC_OF && I2C
	help
	  OpenFirmware I2C accessors
>>>>>>> c6d8f400
<|MERGE_RESOLUTION|>--- conflicted
+++ resolved
@@ -1,9 +1,6 @@
 config OF_DEVICE
 	def_bool y
-<<<<<<< HEAD
 	depends on OF && (SPARC || PPC_OF || MICROBLAZE)
-=======
-	depends on OF && (SPARC || PPC_OF)
 
 config OF_GPIO
 	def_bool y
@@ -15,5 +12,4 @@
 	def_tristate I2C
 	depends on PPC_OF && I2C
 	help
-	  OpenFirmware I2C accessors
->>>>>>> c6d8f400
+	  OpenFirmware I2C accessors