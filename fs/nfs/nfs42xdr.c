// SPDX-License-Identifier: GPL-2.0
/*
 * Copyright (c) 2014 Anna Schumaker <Anna.Schumaker@Netapp.com>
 */
#ifndef __LINUX_FS_NFS_NFS4_2XDR_H
#define __LINUX_FS_NFS_NFS4_2XDR_H

#include "nfs42.h"

#define encode_fallocate_maxsz		(encode_stateid_maxsz + \
					 2 /* offset */ + \
					 2 /* length */)
#define NFS42_WRITE_RES_SIZE		(1 /* wr_callback_id size */ +\
					 XDR_QUADLEN(NFS4_STATEID_SIZE) + \
					 2 /* wr_count */ + \
					 1 /* wr_committed */ + \
					 XDR_QUADLEN(NFS4_VERIFIER_SIZE))
#define encode_allocate_maxsz		(op_encode_hdr_maxsz + \
					 encode_fallocate_maxsz)
#define decode_allocate_maxsz		(op_decode_hdr_maxsz)
#define encode_copy_maxsz		(op_encode_hdr_maxsz +          \
					 XDR_QUADLEN(NFS4_STATEID_SIZE) + \
					 XDR_QUADLEN(NFS4_STATEID_SIZE) + \
					 2 + 2 + 2 + 1 + 1 + 1 +\
					 1 + /* One cnr_source_server */\
					 1 + /* nl4_type */ \
					 1 + XDR_QUADLEN(NFS4_OPAQUE_LIMIT))
#define decode_copy_maxsz		(op_decode_hdr_maxsz + \
					 NFS42_WRITE_RES_SIZE + \
					 1 /* cr_consecutive */ + \
					 1 /* cr_synchronous */)
#define encode_offload_cancel_maxsz	(op_encode_hdr_maxsz + \
					 XDR_QUADLEN(NFS4_STATEID_SIZE))
#define decode_offload_cancel_maxsz	(op_decode_hdr_maxsz)
#define encode_copy_notify_maxsz	(op_encode_hdr_maxsz + \
					 XDR_QUADLEN(NFS4_STATEID_SIZE) + \
					 1 + /* nl4_type */ \
					 1 + XDR_QUADLEN(NFS4_OPAQUE_LIMIT))
#define decode_copy_notify_maxsz	(op_decode_hdr_maxsz + \
					 3 + /* cnr_lease_time */\
					 XDR_QUADLEN(NFS4_STATEID_SIZE) + \
					 1 + /* Support 1 cnr_source_server */\
					 1 + /* nl4_type */ \
					 1 + XDR_QUADLEN(NFS4_OPAQUE_LIMIT))
#define encode_deallocate_maxsz		(op_encode_hdr_maxsz + \
					 encode_fallocate_maxsz)
#define decode_deallocate_maxsz		(op_decode_hdr_maxsz)
#define encode_read_plus_maxsz		(op_encode_hdr_maxsz + \
					 encode_stateid_maxsz + 3)
#define NFS42_READ_PLUS_SEGMENT_SIZE	(1 /* data_content4 */ + \
					 2 /* data_info4.di_offset */ + \
					 2 /* data_info4.di_length */)
#define decode_read_plus_maxsz		(op_decode_hdr_maxsz + \
					 1 /* rpr_eof */ + \
					 1 /* rpr_contents count */ + \
					 2 * NFS42_READ_PLUS_SEGMENT_SIZE)
#define encode_seek_maxsz		(op_encode_hdr_maxsz + \
					 encode_stateid_maxsz + \
					 2 /* offset */ + \
					 1 /* whence */)
#define decode_seek_maxsz		(op_decode_hdr_maxsz + \
					 1 /* eof */ + \
					 1 /* whence */ + \
					 2 /* offset */ + \
					 2 /* length */)
#define encode_io_info_maxsz		4
#define encode_layoutstats_maxsz	(op_decode_hdr_maxsz + \
					2 /* offset */ + \
					2 /* length */ + \
					encode_stateid_maxsz + \
					encode_io_info_maxsz + \
					encode_io_info_maxsz + \
					1 /* opaque devaddr4 length */ + \
					XDR_QUADLEN(PNFS_LAYOUTSTATS_MAXSIZE))
#define decode_layoutstats_maxsz	(op_decode_hdr_maxsz)
#define encode_device_error_maxsz	(XDR_QUADLEN(NFS4_DEVICEID4_SIZE) + \
					1 /* status */ + 1 /* opnum */)
#define encode_layouterror_maxsz	(op_decode_hdr_maxsz + \
					2 /* offset */ + \
					2 /* length */ + \
					encode_stateid_maxsz + \
					1 /* Array size */ + \
					encode_device_error_maxsz)
#define decode_layouterror_maxsz	(op_decode_hdr_maxsz)
#define encode_clone_maxsz		(encode_stateid_maxsz + \
					encode_stateid_maxsz + \
					2 /* src offset */ + \
					2 /* dst offset */ + \
					2 /* count */)
#define decode_clone_maxsz		(op_decode_hdr_maxsz)

#define NFS4_enc_allocate_sz		(compound_encode_hdr_maxsz + \
					 encode_sequence_maxsz + \
					 encode_putfh_maxsz + \
					 encode_allocate_maxsz + \
					 encode_getattr_maxsz)
#define NFS4_dec_allocate_sz		(compound_decode_hdr_maxsz + \
					 decode_sequence_maxsz + \
					 decode_putfh_maxsz + \
					 decode_allocate_maxsz + \
					 decode_getattr_maxsz)
#define NFS4_enc_copy_sz		(compound_encode_hdr_maxsz + \
					 encode_sequence_maxsz + \
					 encode_putfh_maxsz + \
					 encode_savefh_maxsz + \
					 encode_putfh_maxsz + \
					 encode_copy_maxsz + \
					 encode_commit_maxsz)
#define NFS4_dec_copy_sz		(compound_decode_hdr_maxsz + \
					 decode_sequence_maxsz + \
					 decode_putfh_maxsz + \
					 decode_savefh_maxsz + \
					 decode_putfh_maxsz + \
					 decode_copy_maxsz + \
					 decode_commit_maxsz)
#define NFS4_enc_offload_cancel_sz	(compound_encode_hdr_maxsz + \
					 encode_sequence_maxsz + \
					 encode_putfh_maxsz + \
					 encode_offload_cancel_maxsz)
#define NFS4_dec_offload_cancel_sz	(compound_decode_hdr_maxsz + \
					 decode_sequence_maxsz + \
					 decode_putfh_maxsz + \
					 decode_offload_cancel_maxsz)
#define NFS4_enc_copy_notify_sz		(compound_encode_hdr_maxsz + \
					 encode_putfh_maxsz + \
					 encode_copy_notify_maxsz)
#define NFS4_dec_copy_notify_sz		(compound_decode_hdr_maxsz + \
					 decode_putfh_maxsz + \
					 decode_copy_notify_maxsz)
#define NFS4_enc_deallocate_sz		(compound_encode_hdr_maxsz + \
					 encode_sequence_maxsz + \
					 encode_putfh_maxsz + \
					 encode_deallocate_maxsz + \
					 encode_getattr_maxsz)
#define NFS4_dec_deallocate_sz		(compound_decode_hdr_maxsz + \
					 decode_sequence_maxsz + \
					 decode_putfh_maxsz + \
					 decode_deallocate_maxsz + \
					 decode_getattr_maxsz)
#define NFS4_enc_read_plus_sz		(compound_encode_hdr_maxsz + \
					 encode_sequence_maxsz + \
					 encode_putfh_maxsz + \
					 encode_read_plus_maxsz)
#define NFS4_dec_read_plus_sz		(compound_decode_hdr_maxsz + \
					 decode_sequence_maxsz + \
					 decode_putfh_maxsz + \
					 decode_read_plus_maxsz)
#define NFS4_enc_seek_sz		(compound_encode_hdr_maxsz + \
					 encode_sequence_maxsz + \
					 encode_putfh_maxsz + \
					 encode_seek_maxsz)
#define NFS4_dec_seek_sz		(compound_decode_hdr_maxsz + \
					 decode_sequence_maxsz + \
					 decode_putfh_maxsz + \
					 decode_seek_maxsz)
#define NFS4_enc_layoutstats_sz		(compound_encode_hdr_maxsz + \
					 encode_sequence_maxsz + \
					 encode_putfh_maxsz + \
					 PNFS_LAYOUTSTATS_MAXDEV * encode_layoutstats_maxsz)
#define NFS4_dec_layoutstats_sz		(compound_decode_hdr_maxsz + \
					 decode_sequence_maxsz + \
					 decode_putfh_maxsz + \
					 PNFS_LAYOUTSTATS_MAXDEV * decode_layoutstats_maxsz)
#define NFS4_enc_layouterror_sz		(compound_encode_hdr_maxsz + \
					 encode_sequence_maxsz + \
					 encode_putfh_maxsz + \
					 NFS42_LAYOUTERROR_MAX * \
					 encode_layouterror_maxsz)
#define NFS4_dec_layouterror_sz		(compound_decode_hdr_maxsz + \
					 decode_sequence_maxsz + \
					 decode_putfh_maxsz + \
					 NFS42_LAYOUTERROR_MAX * \
					 decode_layouterror_maxsz)
#define NFS4_enc_clone_sz		(compound_encode_hdr_maxsz + \
					 encode_sequence_maxsz + \
					 encode_putfh_maxsz + \
					 encode_savefh_maxsz + \
					 encode_putfh_maxsz + \
					 encode_clone_maxsz + \
					 encode_getattr_maxsz)
#define NFS4_dec_clone_sz		(compound_decode_hdr_maxsz + \
					 decode_sequence_maxsz + \
					 decode_putfh_maxsz + \
					 decode_savefh_maxsz + \
					 decode_putfh_maxsz + \
					 decode_clone_maxsz + \
					 decode_getattr_maxsz)

/* Not limited by NFS itself, limited by the generic xattr code */
#define nfs4_xattr_name_maxsz   XDR_QUADLEN(XATTR_NAME_MAX)

#define encode_getxattr_maxsz   (op_encode_hdr_maxsz + 1 + \
				 nfs4_xattr_name_maxsz)
#define decode_getxattr_maxsz   (op_decode_hdr_maxsz + 1 + pagepad_maxsz)
#define encode_setxattr_maxsz   (op_encode_hdr_maxsz + \
				 1 + nfs4_xattr_name_maxsz + 1)
#define decode_setxattr_maxsz   (op_decode_hdr_maxsz + decode_change_info_maxsz)
#define encode_listxattrs_maxsz  (op_encode_hdr_maxsz + 2 + 1)
#define decode_listxattrs_maxsz  (op_decode_hdr_maxsz + 2 + 1 + 1 + 1)
#define encode_removexattr_maxsz (op_encode_hdr_maxsz + 1 + \
				  nfs4_xattr_name_maxsz)
#define decode_removexattr_maxsz (op_decode_hdr_maxsz + \
				  decode_change_info_maxsz)

#define NFS4_enc_getxattr_sz	(compound_encode_hdr_maxsz + \
				encode_sequence_maxsz + \
				encode_putfh_maxsz + \
				encode_getxattr_maxsz)
#define NFS4_dec_getxattr_sz	(compound_decode_hdr_maxsz + \
				decode_sequence_maxsz + \
				decode_putfh_maxsz + \
				decode_getxattr_maxsz)
#define NFS4_enc_setxattr_sz	(compound_encode_hdr_maxsz + \
				encode_sequence_maxsz + \
				encode_putfh_maxsz + \
				encode_setxattr_maxsz)
#define NFS4_dec_setxattr_sz	(compound_decode_hdr_maxsz + \
				decode_sequence_maxsz + \
				decode_putfh_maxsz + \
				decode_setxattr_maxsz)
#define NFS4_enc_listxattrs_sz	(compound_encode_hdr_maxsz + \
				encode_sequence_maxsz + \
				encode_putfh_maxsz + \
				encode_listxattrs_maxsz)
#define NFS4_dec_listxattrs_sz	(compound_decode_hdr_maxsz + \
				decode_sequence_maxsz + \
				decode_putfh_maxsz + \
				decode_listxattrs_maxsz)
#define NFS4_enc_removexattr_sz	(compound_encode_hdr_maxsz + \
				encode_sequence_maxsz + \
				encode_putfh_maxsz + \
				encode_removexattr_maxsz)
#define NFS4_dec_removexattr_sz	(compound_decode_hdr_maxsz + \
				decode_sequence_maxsz + \
				decode_putfh_maxsz + \
				decode_removexattr_maxsz)

/*
 * These values specify the maximum amount of data that is not
 * associated with the extended attribute name or extended
 * attribute list in the SETXATTR, GETXATTR and LISTXATTR
 * respectively.
 */
const u32 nfs42_maxsetxattr_overhead = ((RPC_MAX_HEADER_WITH_AUTH +
					compound_encode_hdr_maxsz +
					encode_sequence_maxsz +
					encode_putfh_maxsz + 1 +
					nfs4_xattr_name_maxsz)
					* XDR_UNIT);

const u32 nfs42_maxgetxattr_overhead = ((RPC_MAX_HEADER_WITH_AUTH +
					compound_decode_hdr_maxsz +
					decode_sequence_maxsz +
					decode_putfh_maxsz + 1) * XDR_UNIT);

const u32 nfs42_maxlistxattrs_overhead = ((RPC_MAX_HEADER_WITH_AUTH +
					compound_decode_hdr_maxsz +
					decode_sequence_maxsz +
					decode_putfh_maxsz + 3) * XDR_UNIT);

static void encode_fallocate(struct xdr_stream *xdr,
			     const struct nfs42_falloc_args *args)
{
	encode_nfs4_stateid(xdr, &args->falloc_stateid);
	encode_uint64(xdr, args->falloc_offset);
	encode_uint64(xdr, args->falloc_length);
}

static void encode_allocate(struct xdr_stream *xdr,
			    const struct nfs42_falloc_args *args,
			    struct compound_hdr *hdr)
{
	encode_op_hdr(xdr, OP_ALLOCATE, decode_allocate_maxsz, hdr);
	encode_fallocate(xdr, args);
}

static void encode_nl4_server(struct xdr_stream *xdr,
			      const struct nl4_server *ns)
{
	encode_uint32(xdr, ns->nl4_type);
	switch (ns->nl4_type) {
	case NL4_NAME:
	case NL4_URL:
		encode_string(xdr, ns->u.nl4_str_sz, ns->u.nl4_str);
		break;
	case NL4_NETADDR:
		encode_string(xdr, ns->u.nl4_addr.netid_len,
			      ns->u.nl4_addr.netid);
		encode_string(xdr, ns->u.nl4_addr.addr_len,
			      ns->u.nl4_addr.addr);
		break;
	default:
		WARN_ON_ONCE(1);
	}
}

static void encode_copy(struct xdr_stream *xdr,
			const struct nfs42_copy_args *args,
			struct compound_hdr *hdr)
{
	encode_op_hdr(xdr, OP_COPY, decode_copy_maxsz, hdr);
	encode_nfs4_stateid(xdr, &args->src_stateid);
	encode_nfs4_stateid(xdr, &args->dst_stateid);

	encode_uint64(xdr, args->src_pos);
	encode_uint64(xdr, args->dst_pos);
	encode_uint64(xdr, args->count);

	encode_uint32(xdr, 1); /* consecutive = true */
	encode_uint32(xdr, args->sync);
	if (args->cp_src == NULL) { /* intra-ssc */
		encode_uint32(xdr, 0); /* no src server list */
		return;
	}
	encode_uint32(xdr, 1); /* supporting 1 server */
	encode_nl4_server(xdr, args->cp_src);
}

static void encode_offload_cancel(struct xdr_stream *xdr,
				  const struct nfs42_offload_status_args *args,
				  struct compound_hdr *hdr)
{
	encode_op_hdr(xdr, OP_OFFLOAD_CANCEL, decode_offload_cancel_maxsz, hdr);
	encode_nfs4_stateid(xdr, &args->osa_stateid);
}

static void encode_copy_notify(struct xdr_stream *xdr,
			       const struct nfs42_copy_notify_args *args,
			       struct compound_hdr *hdr)
{
	encode_op_hdr(xdr, OP_COPY_NOTIFY, decode_copy_notify_maxsz, hdr);
	encode_nfs4_stateid(xdr, &args->cna_src_stateid);
	encode_nl4_server(xdr, &args->cna_dst);
}

static void encode_deallocate(struct xdr_stream *xdr,
			      const struct nfs42_falloc_args *args,
			      struct compound_hdr *hdr)
{
	encode_op_hdr(xdr, OP_DEALLOCATE, decode_deallocate_maxsz, hdr);
	encode_fallocate(xdr, args);
}

static void encode_read_plus(struct xdr_stream *xdr,
			     const struct nfs_pgio_args *args,
			     struct compound_hdr *hdr)
{
	encode_op_hdr(xdr, OP_READ_PLUS, decode_read_plus_maxsz, hdr);
	encode_nfs4_stateid(xdr, &args->stateid);
	encode_uint64(xdr, args->offset);
	encode_uint32(xdr, args->count);
}

static void encode_seek(struct xdr_stream *xdr,
			const struct nfs42_seek_args *args,
			struct compound_hdr *hdr)
{
	encode_op_hdr(xdr, OP_SEEK, decode_seek_maxsz, hdr);
	encode_nfs4_stateid(xdr, &args->sa_stateid);
	encode_uint64(xdr, args->sa_offset);
	encode_uint32(xdr, args->sa_what);
}

static void encode_layoutstats(struct xdr_stream *xdr,
			       const struct nfs42_layoutstat_args *args,
			       struct nfs42_layoutstat_devinfo *devinfo,
			       struct compound_hdr *hdr)
{
	__be32 *p;

	encode_op_hdr(xdr, OP_LAYOUTSTATS, decode_layoutstats_maxsz, hdr);
	p = reserve_space(xdr, 8 + 8);
	p = xdr_encode_hyper(p, devinfo->offset);
	p = xdr_encode_hyper(p, devinfo->length);
	encode_nfs4_stateid(xdr, &args->stateid);
	p = reserve_space(xdr, 4*8 + NFS4_DEVICEID4_SIZE + 4);
	p = xdr_encode_hyper(p, devinfo->read_count);
	p = xdr_encode_hyper(p, devinfo->read_bytes);
	p = xdr_encode_hyper(p, devinfo->write_count);
	p = xdr_encode_hyper(p, devinfo->write_bytes);
	p = xdr_encode_opaque_fixed(p, devinfo->dev_id.data,
			NFS4_DEVICEID4_SIZE);
	/* Encode layoutupdate4 */
	*p++ = cpu_to_be32(devinfo->layout_type);
	if (devinfo->ld_private.ops)
		devinfo->ld_private.ops->encode(xdr, args,
				&devinfo->ld_private);
	else
		encode_uint32(xdr, 0);
}

static void encode_clone(struct xdr_stream *xdr,
			 const struct nfs42_clone_args *args,
			 struct compound_hdr *hdr)
{
	__be32 *p;

	encode_op_hdr(xdr, OP_CLONE, decode_clone_maxsz, hdr);
	encode_nfs4_stateid(xdr, &args->src_stateid);
	encode_nfs4_stateid(xdr, &args->dst_stateid);
	p = reserve_space(xdr, 3*8);
	p = xdr_encode_hyper(p, args->src_offset);
	p = xdr_encode_hyper(p, args->dst_offset);
	xdr_encode_hyper(p, args->count);
}

static void encode_device_error(struct xdr_stream *xdr,
				const struct nfs42_device_error *error)
{
	__be32 *p;

	p = reserve_space(xdr, NFS4_DEVICEID4_SIZE + 2*4);
	p = xdr_encode_opaque_fixed(p, error->dev_id.data,
			NFS4_DEVICEID4_SIZE);
	*p++ = cpu_to_be32(error->status);
	*p = cpu_to_be32(error->opnum);
}

static void encode_layouterror(struct xdr_stream *xdr,
			       const struct nfs42_layout_error *args,
			       struct compound_hdr *hdr)
{
	__be32 *p;

	encode_op_hdr(xdr, OP_LAYOUTERROR, decode_layouterror_maxsz, hdr);
	p = reserve_space(xdr, 8 + 8);
	p = xdr_encode_hyper(p, args->offset);
	p = xdr_encode_hyper(p, args->length);
	encode_nfs4_stateid(xdr, &args->stateid);
	p = reserve_space(xdr, 4);
	*p = cpu_to_be32(1);
	encode_device_error(xdr, &args->errors[0]);
}

static void encode_setxattr(struct xdr_stream *xdr,
			    const struct nfs42_setxattrargs *arg,
			    struct compound_hdr *hdr)
{
	__be32 *p;

	BUILD_BUG_ON(XATTR_CREATE != SETXATTR4_CREATE);
	BUILD_BUG_ON(XATTR_REPLACE != SETXATTR4_REPLACE);

	encode_op_hdr(xdr, OP_SETXATTR, decode_setxattr_maxsz, hdr);
	p = reserve_space(xdr, 4);
	*p = cpu_to_be32(arg->xattr_flags);
	encode_string(xdr, strlen(arg->xattr_name), arg->xattr_name);
	p = reserve_space(xdr, 4);
	*p = cpu_to_be32(arg->xattr_len);
	if (arg->xattr_len)
		xdr_write_pages(xdr, arg->xattr_pages, 0, arg->xattr_len);
}

static int decode_setxattr(struct xdr_stream *xdr,
			   struct nfs4_change_info *cinfo)
{
	int status;

	status = decode_op_hdr(xdr, OP_SETXATTR);
	if (status)
		goto out;
	status = decode_change_info(xdr, cinfo);
out:
	return status;
}


static void encode_getxattr(struct xdr_stream *xdr, const char *name,
			    struct compound_hdr *hdr)
{
	encode_op_hdr(xdr, OP_GETXATTR, decode_getxattr_maxsz, hdr);
	encode_string(xdr, strlen(name), name);
}

static int decode_getxattr(struct xdr_stream *xdr,
			   struct nfs42_getxattrres *res,
			   struct rpc_rqst *req)
{
	int status;
	__be32 *p;
	u32 len, rdlen;

	status = decode_op_hdr(xdr, OP_GETXATTR);
	if (status)
		return status;

	p = xdr_inline_decode(xdr, 4);
	if (unlikely(!p))
		return -EIO;

	len = be32_to_cpup(p);

	/*
	 * Only check against the page length here. The actual
	 * requested length may be smaller, but that is only
	 * checked against after possibly caching a valid reply.
	 */
	if (len > req->rq_rcv_buf.page_len)
		return -ERANGE;

	res->xattr_len = len;

	if (len > 0) {
		rdlen = xdr_read_pages(xdr, len);
		if (rdlen < len)
			return -EIO;
	}

	return 0;
}

static void encode_removexattr(struct xdr_stream *xdr, const char *name,
			       struct compound_hdr *hdr)
{
	encode_op_hdr(xdr, OP_REMOVEXATTR, decode_removexattr_maxsz, hdr);
	encode_string(xdr, strlen(name), name);
}


static int decode_removexattr(struct xdr_stream *xdr,
			   struct nfs4_change_info *cinfo)
{
	int status;

	status = decode_op_hdr(xdr, OP_REMOVEXATTR);
	if (status)
		goto out;

	status = decode_change_info(xdr, cinfo);
out:
	return status;
}

static void encode_listxattrs(struct xdr_stream *xdr,
			     const struct nfs42_listxattrsargs *arg,
			     struct compound_hdr *hdr)
{
	__be32 *p;

	encode_op_hdr(xdr, OP_LISTXATTRS, decode_listxattrs_maxsz, hdr);

	p = reserve_space(xdr, 12);
	if (unlikely(!p))
		return;

	p = xdr_encode_hyper(p, arg->cookie);
	/*
	 * RFC 8276 says to specify the full max length of the LISTXATTRS
	 * XDR reply. Count is set to the XDR length of the names array
	 * plus the EOF marker. So, add the cookie and the names count.
	 */
	*p = cpu_to_be32(arg->count + 8 + 4);
}

static int decode_listxattrs(struct xdr_stream *xdr,
			    struct nfs42_listxattrsres *res)
{
	int status;
	__be32 *p;
	u32 count, len, ulen;
	size_t left, copied;
	char *buf;

	status = decode_op_hdr(xdr, OP_LISTXATTRS);
	if (status) {
		/*
		 * Special case: for LISTXATTRS, NFS4ERR_TOOSMALL
		 * should be translated to ERANGE.
		 */
		if (status == -ETOOSMALL)
			status = -ERANGE;
		goto out;
	}

	p = xdr_inline_decode(xdr, 8);
	if (unlikely(!p))
		return -EIO;

	xdr_decode_hyper(p, &res->cookie);

	p = xdr_inline_decode(xdr, 4);
	if (unlikely(!p))
		return -EIO;

	left = res->xattr_len;
	buf = res->xattr_buf;

	count = be32_to_cpup(p);
	copied = 0;

	/*
	 * We have asked for enough room to encode the maximum number
	 * of possible attribute names, so everything should fit.
	 *
	 * But, don't rely on that assumption. Just decode entries
	 * until they don't fit anymore, just in case the server did
	 * something odd.
	 */
	while (count--) {
		p = xdr_inline_decode(xdr, 4);
		if (unlikely(!p))
			return -EIO;

		len = be32_to_cpup(p);
		if (len > (XATTR_NAME_MAX - XATTR_USER_PREFIX_LEN)) {
			status = -ERANGE;
			goto out;
		}

		p = xdr_inline_decode(xdr, len);
		if (unlikely(!p))
			return -EIO;

		ulen = len + XATTR_USER_PREFIX_LEN + 1;
		if (buf) {
			if (ulen > left) {
				status = -ERANGE;
				goto out;
			}

			memcpy(buf, XATTR_USER_PREFIX, XATTR_USER_PREFIX_LEN);
			memcpy(buf + XATTR_USER_PREFIX_LEN, p, len);

			buf[ulen - 1] = 0;
			buf += ulen;
			left -= ulen;
		}
		copied += ulen;
	}

	p = xdr_inline_decode(xdr, 4);
	if (unlikely(!p))
		return -EIO;

	res->eof = be32_to_cpup(p);
	res->copied = copied;

out:
	if (status == -ERANGE && res->xattr_len == XATTR_LIST_MAX)
		status = -E2BIG;

	return status;
}

/*
 * Encode ALLOCATE request
 */
static void nfs4_xdr_enc_allocate(struct rpc_rqst *req,
				  struct xdr_stream *xdr,
				  const void *data)
{
	const struct nfs42_falloc_args *args = data;
	struct compound_hdr hdr = {
		.minorversion = nfs4_xdr_minorversion(&args->seq_args),
	};

	encode_compound_hdr(xdr, req, &hdr);
	encode_sequence(xdr, &args->seq_args, &hdr);
	encode_putfh(xdr, args->falloc_fh, &hdr);
	encode_allocate(xdr, args, &hdr);
	encode_getfattr(xdr, args->falloc_bitmask, &hdr);
	encode_nops(&hdr);
}

static void encode_copy_commit(struct xdr_stream *xdr,
			  const struct nfs42_copy_args *args,
			  struct compound_hdr *hdr)
{
	__be32 *p;

	encode_op_hdr(xdr, OP_COMMIT, decode_commit_maxsz, hdr);
	p = reserve_space(xdr, 12);
	p = xdr_encode_hyper(p, args->dst_pos);
	*p = cpu_to_be32(args->count);
}

/*
 * Encode COPY request
 */
static void nfs4_xdr_enc_copy(struct rpc_rqst *req,
			      struct xdr_stream *xdr,
			      const void *data)
{
	const struct nfs42_copy_args *args = data;
	struct compound_hdr hdr = {
		.minorversion = nfs4_xdr_minorversion(&args->seq_args),
	};

	encode_compound_hdr(xdr, req, &hdr);
	encode_sequence(xdr, &args->seq_args, &hdr);
	encode_putfh(xdr, args->src_fh, &hdr);
	encode_savefh(xdr, &hdr);
	encode_putfh(xdr, args->dst_fh, &hdr);
	encode_copy(xdr, args, &hdr);
	if (args->sync)
		encode_copy_commit(xdr, args, &hdr);
	encode_nops(&hdr);
}

/*
 * Encode OFFLOAD_CANEL request
 */
static void nfs4_xdr_enc_offload_cancel(struct rpc_rqst *req,
					struct xdr_stream *xdr,
					const void *data)
{
	const struct nfs42_offload_status_args *args = data;
	struct compound_hdr hdr = {
		.minorversion = nfs4_xdr_minorversion(&args->osa_seq_args),
	};

	encode_compound_hdr(xdr, req, &hdr);
	encode_sequence(xdr, &args->osa_seq_args, &hdr);
	encode_putfh(xdr, args->osa_src_fh, &hdr);
	encode_offload_cancel(xdr, args, &hdr);
	encode_nops(&hdr);
}

/*
 * Encode COPY_NOTIFY request
 */
static void nfs4_xdr_enc_copy_notify(struct rpc_rqst *req,
				     struct xdr_stream *xdr,
				     const void *data)
{
	const struct nfs42_copy_notify_args *args = data;
	struct compound_hdr hdr = {
		.minorversion = nfs4_xdr_minorversion(&args->cna_seq_args),
	};

	encode_compound_hdr(xdr, req, &hdr);
	encode_sequence(xdr, &args->cna_seq_args, &hdr);
	encode_putfh(xdr, args->cna_src_fh, &hdr);
	encode_copy_notify(xdr, args, &hdr);
	encode_nops(&hdr);
}

/*
 * Encode DEALLOCATE request
 */
static void nfs4_xdr_enc_deallocate(struct rpc_rqst *req,
				    struct xdr_stream *xdr,
				    const void *data)
{
	const struct nfs42_falloc_args *args = data;
	struct compound_hdr hdr = {
		.minorversion = nfs4_xdr_minorversion(&args->seq_args),
	};

	encode_compound_hdr(xdr, req, &hdr);
	encode_sequence(xdr, &args->seq_args, &hdr);
	encode_putfh(xdr, args->falloc_fh, &hdr);
	encode_deallocate(xdr, args, &hdr);
	encode_getfattr(xdr, args->falloc_bitmask, &hdr);
	encode_nops(&hdr);
}

/*
 * Encode READ_PLUS request
 */
static void nfs4_xdr_enc_read_plus(struct rpc_rqst *req,
				   struct xdr_stream *xdr,
				   const void *data)
{
	const struct nfs_pgio_args *args = data;
	struct compound_hdr hdr = {
		.minorversion = nfs4_xdr_minorversion(&args->seq_args),
	};

	encode_compound_hdr(xdr, req, &hdr);
	encode_sequence(xdr, &args->seq_args, &hdr);
	encode_putfh(xdr, args->fh, &hdr);
	encode_read_plus(xdr, args, &hdr);

	rpc_prepare_reply_pages(req, args->pages, args->pgbase,
				args->count, hdr.replen);
	encode_nops(&hdr);
}

/*
 * Encode SEEK request
 */
static void nfs4_xdr_enc_seek(struct rpc_rqst *req,
			      struct xdr_stream *xdr,
			      const void *data)
{
	const struct nfs42_seek_args *args = data;
	struct compound_hdr hdr = {
		.minorversion = nfs4_xdr_minorversion(&args->seq_args),
	};

	encode_compound_hdr(xdr, req, &hdr);
	encode_sequence(xdr, &args->seq_args, &hdr);
	encode_putfh(xdr, args->sa_fh, &hdr);
	encode_seek(xdr, args, &hdr);
	encode_nops(&hdr);
}

/*
 * Encode LAYOUTSTATS request
 */
static void nfs4_xdr_enc_layoutstats(struct rpc_rqst *req,
				     struct xdr_stream *xdr,
				     const void *data)
{
	const struct nfs42_layoutstat_args *args = data;
	int i;

	struct compound_hdr hdr = {
		.minorversion = nfs4_xdr_minorversion(&args->seq_args),
	};

	encode_compound_hdr(xdr, req, &hdr);
	encode_sequence(xdr, &args->seq_args, &hdr);
	encode_putfh(xdr, args->fh, &hdr);
	WARN_ON(args->num_dev > PNFS_LAYOUTSTATS_MAXDEV);
	for (i = 0; i < args->num_dev; i++)
		encode_layoutstats(xdr, args, &args->devinfo[i], &hdr);
	encode_nops(&hdr);
}

/*
 * Encode CLONE request
 */
static void nfs4_xdr_enc_clone(struct rpc_rqst *req,
			       struct xdr_stream *xdr,
			       const void *data)
{
	const struct nfs42_clone_args *args = data;
	struct compound_hdr hdr = {
		.minorversion = nfs4_xdr_minorversion(&args->seq_args),
	};

	encode_compound_hdr(xdr, req, &hdr);
	encode_sequence(xdr, &args->seq_args, &hdr);
	encode_putfh(xdr, args->src_fh, &hdr);
	encode_savefh(xdr, &hdr);
	encode_putfh(xdr, args->dst_fh, &hdr);
	encode_clone(xdr, args, &hdr);
	encode_getfattr(xdr, args->dst_bitmask, &hdr);
	encode_nops(&hdr);
}

/*
 * Encode LAYOUTERROR request
 */
static void nfs4_xdr_enc_layouterror(struct rpc_rqst *req,
				     struct xdr_stream *xdr,
				     const void *data)
{
	const struct nfs42_layouterror_args *args = data;
	struct compound_hdr hdr = {
		.minorversion = nfs4_xdr_minorversion(&args->seq_args),
	};
	int i;

	encode_compound_hdr(xdr, req, &hdr);
	encode_sequence(xdr, &args->seq_args, &hdr);
	encode_putfh(xdr, NFS_FH(args->inode), &hdr);
	for (i = 0; i < args->num_errors; i++)
		encode_layouterror(xdr, &args->errors[i], &hdr);
	encode_nops(&hdr);
}

static int decode_allocate(struct xdr_stream *xdr, struct nfs42_falloc_res *res)
{
	return decode_op_hdr(xdr, OP_ALLOCATE);
}

static int decode_write_response(struct xdr_stream *xdr,
				 struct nfs42_write_res *res)
{
	__be32 *p;
	int status, count;

	p = xdr_inline_decode(xdr, 4);
	if (unlikely(!p))
		return -EIO;
	count = be32_to_cpup(p);
	if (count > 1)
		return -EREMOTEIO;
	else if (count == 1) {
		status = decode_opaque_fixed(xdr, &res->stateid,
				NFS4_STATEID_SIZE);
		if (unlikely(status))
			return -EIO;
	}
	p = xdr_inline_decode(xdr, 8 + 4);
	if (unlikely(!p))
		return -EIO;
	p = xdr_decode_hyper(p, &res->count);
	res->verifier.committed = be32_to_cpup(p);
	return decode_verifier(xdr, &res->verifier.verifier);
}

static int decode_nl4_server(struct xdr_stream *xdr, struct nl4_server *ns)
{
	struct nfs42_netaddr *naddr;
	uint32_t dummy;
	char *dummy_str;
	__be32 *p;
	int status;

	/* nl_type */
	p = xdr_inline_decode(xdr, 4);
	if (unlikely(!p))
		return -EIO;
	ns->nl4_type = be32_to_cpup(p);
	switch (ns->nl4_type) {
	case NL4_NAME:
	case NL4_URL:
		status = decode_opaque_inline(xdr, &dummy, &dummy_str);
		if (unlikely(status))
			return status;
		if (unlikely(dummy > NFS4_OPAQUE_LIMIT))
			return -EIO;
		memcpy(&ns->u.nl4_str, dummy_str, dummy);
		ns->u.nl4_str_sz = dummy;
		break;
	case NL4_NETADDR:
		naddr = &ns->u.nl4_addr;

		/* netid string */
		status = decode_opaque_inline(xdr, &dummy, &dummy_str);
		if (unlikely(status))
			return status;
		if (unlikely(dummy > RPCBIND_MAXNETIDLEN))
			return -EIO;
		naddr->netid_len = dummy;
		memcpy(naddr->netid, dummy_str, naddr->netid_len);

		/* uaddr string */
		status = decode_opaque_inline(xdr, &dummy, &dummy_str);
		if (unlikely(status))
			return status;
		if (unlikely(dummy > RPCBIND_MAXUADDRLEN))
			return -EIO;
		naddr->addr_len = dummy;
		memcpy(naddr->addr, dummy_str, naddr->addr_len);
		break;
	default:
		WARN_ON_ONCE(1);
		return -EIO;
	}
	return 0;
}

static int decode_copy_requirements(struct xdr_stream *xdr,
				    struct nfs42_copy_res *res) {
	__be32 *p;

	p = xdr_inline_decode(xdr, 4 + 4);
	if (unlikely(!p))
		return -EIO;

	res->consecutive = be32_to_cpup(p++);
	res->synchronous = be32_to_cpup(p++);
	return 0;
}

static int decode_copy(struct xdr_stream *xdr, struct nfs42_copy_res *res)
{
	int status;

	status = decode_op_hdr(xdr, OP_COPY);
	if (status == NFS4ERR_OFFLOAD_NO_REQS) {
		status = decode_copy_requirements(xdr, res);
		if (status)
			return status;
		return NFS4ERR_OFFLOAD_NO_REQS;
	} else if (status)
		return status;

	status = decode_write_response(xdr, &res->write_res);
	if (status)
		return status;

	return decode_copy_requirements(xdr, res);
}

static int decode_offload_cancel(struct xdr_stream *xdr,
				 struct nfs42_offload_status_res *res)
{
	return decode_op_hdr(xdr, OP_OFFLOAD_CANCEL);
}

static int decode_copy_notify(struct xdr_stream *xdr,
			      struct nfs42_copy_notify_res *res)
{
	__be32 *p;
	int status, count;

	status = decode_op_hdr(xdr, OP_COPY_NOTIFY);
	if (status)
		return status;
	/* cnr_lease_time */
	p = xdr_inline_decode(xdr, 12);
	if (unlikely(!p))
		return -EIO;
	p = xdr_decode_hyper(p, &res->cnr_lease_time.seconds);
	res->cnr_lease_time.nseconds = be32_to_cpup(p);

	status = decode_opaque_fixed(xdr, &res->cnr_stateid, NFS4_STATEID_SIZE);
	if (unlikely(status))
		return -EIO;

	/* number of source addresses */
	p = xdr_inline_decode(xdr, 4);
	if (unlikely(!p))
		return -EIO;

	count = be32_to_cpup(p);
	if (count > 1)
		pr_warn("NFS: %s: nsvr %d > Supported. Use first servers\n",
			 __func__, count);

	status = decode_nl4_server(xdr, &res->cnr_src);
	if (unlikely(status))
		return -EIO;
	return 0;
}

static int decode_deallocate(struct xdr_stream *xdr, struct nfs42_falloc_res *res)
{
	return decode_op_hdr(xdr, OP_DEALLOCATE);
}

static int decode_read_plus_data(struct xdr_stream *xdr,
				 struct nfs_pgio_args *args,
				 struct nfs_pgio_res *res)
{
	uint32_t count, recvd;
	uint64_t offset;
	__be32 *p;

	p = xdr_inline_decode(xdr, 8 + 4);
	if (!p)
		return 1;

	p = xdr_decode_hyper(p, &offset);
	count = be32_to_cpup(p);
	recvd = xdr_align_data(xdr, res->count, xdr_align_size(count));
	if (recvd > count)
		recvd = count;
	if (res->count + recvd > args->count) {
		if (args->count > res->count)
			res->count += args->count - res->count;
		return 1;
	}
	res->count += recvd;
	if (count > recvd)
		return 1;
	return 0;
}

static int decode_read_plus_hole(struct xdr_stream *xdr,
				 struct nfs_pgio_args *args,
				 struct nfs_pgio_res *res, uint32_t *eof)
{
	uint64_t offset, length, recvd;
	__be32 *p;

	p = xdr_inline_decode(xdr, 8 + 8);
	if (!p)
		return 1;

	p = xdr_decode_hyper(p, &offset);
	p = xdr_decode_hyper(p, &length);
	if (offset != args->offset + res->count) {
		/* Server returned an out-of-sequence extent */
		if (offset > args->offset + res->count ||
		    offset + length < args->offset + res->count) {
			dprintk("NFS: server returned out of sequence extent: "
				"offset/size = %llu/%llu != expected %llu\n",
				(unsigned long long)offset,
				(unsigned long long)length,
				(unsigned long long)(args->offset +
						     res->count));
			return 1;
		}
		length -= args->offset + res->count - offset;
	}
	if (length + res->count > args->count) {
		*eof = 0;
		if (unlikely(res->count >= args->count))
			return 1;
		length = args->count - res->count;
	}
	recvd = xdr_expand_hole(xdr, res->count, length);
	res->count += recvd;

	if (recvd < length)
		return 1;
	return 0;
}

static int decode_read_plus(struct xdr_stream *xdr, struct nfs_pgio_res *res)
{
	struct nfs_pgio_header *hdr =
		container_of(res, struct nfs_pgio_header, res);
	struct nfs_pgio_args *args = &hdr->args;
	uint32_t eof, segments, type;
	int status, i;
	__be32 *p;

	status = decode_op_hdr(xdr, OP_READ_PLUS);
	if (status)
		return status;

	p = xdr_inline_decode(xdr, 4 + 4);
	if (unlikely(!p))
		return -EIO;

	res->count = 0;
	eof = be32_to_cpup(p++);
	segments = be32_to_cpup(p++);
	if (segments == 0)
		goto out;

	for (i = 0; i < segments; i++) {
		p = xdr_inline_decode(xdr, 4);
		if (!p)
			goto early_out;

		type = be32_to_cpup(p++);
		if (type == NFS4_CONTENT_DATA)
			status = decode_read_plus_data(xdr, args, res);
		else if (type == NFS4_CONTENT_HOLE)
			status = decode_read_plus_hole(xdr, args, res, &eof);
		else
			return -EINVAL;

		if (status < 0)
			return status;
		if (status > 0)
			goto early_out;
	}

out:
	res->eof = eof;
	return 0;
early_out:
	if (unlikely(!i))
		return -EIO;
	res->eof = 0;
	return 0;
}

static int decode_seek(struct xdr_stream *xdr, struct nfs42_seek_res *res)
{
	int status;
	__be32 *p;

	status = decode_op_hdr(xdr, OP_SEEK);
	if (status)
		return status;

	p = xdr_inline_decode(xdr, 4 + 8);
	if (unlikely(!p))
		return -EIO;

	res->sr_eof = be32_to_cpup(p++);
	p = xdr_decode_hyper(p, &res->sr_offset);
	return 0;
}

static int decode_layoutstats(struct xdr_stream *xdr)
{
	return decode_op_hdr(xdr, OP_LAYOUTSTATS);
}

static int decode_clone(struct xdr_stream *xdr)
{
	return decode_op_hdr(xdr, OP_CLONE);
}

static int decode_layouterror(struct xdr_stream *xdr)
{
	return decode_op_hdr(xdr, OP_LAYOUTERROR);
}

/*
 * Decode ALLOCATE request
 */
static int nfs4_xdr_dec_allocate(struct rpc_rqst *rqstp,
				 struct xdr_stream *xdr,
				 void *data)
{
	struct nfs42_falloc_res *res = data;
	struct compound_hdr hdr;
	int status;

	status = decode_compound_hdr(xdr, &hdr);
	if (status)
		goto out;
	status = decode_sequence(xdr, &res->seq_res, rqstp);
	if (status)
		goto out;
	status = decode_putfh(xdr);
	if (status)
		goto out;
	status = decode_allocate(xdr, res);
	if (status)
		goto out;
	decode_getfattr(xdr, res->falloc_fattr, res->falloc_server);
out:
	return status;
}

/*
 * Decode COPY response
 */
static int nfs4_xdr_dec_copy(struct rpc_rqst *rqstp,
			     struct xdr_stream *xdr,
			     void *data)
{
	struct nfs42_copy_res *res = data;
	struct compound_hdr hdr;
	int status;

	status = decode_compound_hdr(xdr, &hdr);
	if (status)
		goto out;
	status = decode_sequence(xdr, &res->seq_res, rqstp);
	if (status)
		goto out;
	status = decode_putfh(xdr);
	if (status)
		goto out;
	status = decode_savefh(xdr);
	if (status)
		goto out;
	status = decode_putfh(xdr);
	if (status)
		goto out;
	status = decode_copy(xdr, res);
	if (status)
		goto out;
	if (res->commit_res.verf)
		status = decode_commit(xdr, &res->commit_res);
out:
	return status;
}

/*
 * Decode OFFLOAD_CANCEL response
 */
static int nfs4_xdr_dec_offload_cancel(struct rpc_rqst *rqstp,
				       struct xdr_stream *xdr,
				       void *data)
{
	struct nfs42_offload_status_res *res = data;
	struct compound_hdr hdr;
	int status;

	status = decode_compound_hdr(xdr, &hdr);
	if (status)
		goto out;
	status = decode_sequence(xdr, &res->osr_seq_res, rqstp);
	if (status)
		goto out;
	status = decode_putfh(xdr);
	if (status)
		goto out;
	status = decode_offload_cancel(xdr, res);

out:
	return status;
}

/*
 * Decode COPY_NOTIFY response
 */
static int nfs4_xdr_dec_copy_notify(struct rpc_rqst *rqstp,
				    struct xdr_stream *xdr,
				    void *data)
{
	struct nfs42_copy_notify_res *res = data;
	struct compound_hdr hdr;
	int status;

	status = decode_compound_hdr(xdr, &hdr);
	if (status)
		goto out;
	status = decode_sequence(xdr, &res->cnr_seq_res, rqstp);
	if (status)
		goto out;
	status = decode_putfh(xdr);
	if (status)
		goto out;
	status = decode_copy_notify(xdr, res);

out:
	return status;
}

/*
 * Decode DEALLOCATE request
 */
static int nfs4_xdr_dec_deallocate(struct rpc_rqst *rqstp,
				   struct xdr_stream *xdr,
				   void *data)
{
	struct nfs42_falloc_res *res = data;
	struct compound_hdr hdr;
	int status;

	status = decode_compound_hdr(xdr, &hdr);
	if (status)
		goto out;
	status = decode_sequence(xdr, &res->seq_res, rqstp);
	if (status)
		goto out;
	status = decode_putfh(xdr);
	if (status)
		goto out;
	status = decode_deallocate(xdr, res);
	if (status)
		goto out;
	decode_getfattr(xdr, res->falloc_fattr, res->falloc_server);
out:
	return status;
}

/*
 * Decode READ_PLUS request
 */
static int nfs4_xdr_dec_read_plus(struct rpc_rqst *rqstp,
				  struct xdr_stream *xdr,
				  void *data)
{
	struct nfs_pgio_res *res = data;
	struct compound_hdr hdr;
	int status;

	status = decode_compound_hdr(xdr, &hdr);
	if (status)
		goto out;
	status = decode_sequence(xdr, &res->seq_res, rqstp);
	if (status)
		goto out;
	status = decode_putfh(xdr);
	if (status)
		goto out;
	status = decode_read_plus(xdr, res);
	if (!status)
		status = res->count;
out:
	return status;
}

/*
 * Decode SEEK request
 */
static int nfs4_xdr_dec_seek(struct rpc_rqst *rqstp,
			     struct xdr_stream *xdr,
			     void *data)
{
	struct nfs42_seek_res *res = data;
	struct compound_hdr hdr;
	int status;

	status = decode_compound_hdr(xdr, &hdr);
	if (status)
		goto out;
	status = decode_sequence(xdr, &res->seq_res, rqstp);
	if (status)
		goto out;
	status = decode_putfh(xdr);
	if (status)
		goto out;
	status = decode_seek(xdr, res);
out:
	return status;
}

/*
 * Decode LAYOUTSTATS request
 */
static int nfs4_xdr_dec_layoutstats(struct rpc_rqst *rqstp,
				    struct xdr_stream *xdr,
				    void *data)
{
	struct nfs42_layoutstat_res *res = data;
	struct compound_hdr hdr;
	int status, i;

	status = decode_compound_hdr(xdr, &hdr);
	if (status)
		goto out;
	status = decode_sequence(xdr, &res->seq_res, rqstp);
	if (status)
		goto out;
	status = decode_putfh(xdr);
	if (status)
		goto out;
	WARN_ON(res->num_dev > PNFS_LAYOUTSTATS_MAXDEV);
	for (i = 0; i < res->num_dev; i++) {
		status = decode_layoutstats(xdr);
		if (status)
			goto out;
	}
out:
	res->rpc_status = status;
	return status;
}

/*
 * Decode CLONE request
 */
static int nfs4_xdr_dec_clone(struct rpc_rqst *rqstp,
			      struct xdr_stream *xdr,
			      void *data)
{
	struct nfs42_clone_res *res = data;
	struct compound_hdr hdr;
	int status;

	status = decode_compound_hdr(xdr, &hdr);
	if (status)
		goto out;
	status = decode_sequence(xdr, &res->seq_res, rqstp);
	if (status)
		goto out;
	status = decode_putfh(xdr);
	if (status)
		goto out;
	status = decode_savefh(xdr);
	if (status)
		goto out;
	status = decode_putfh(xdr);
	if (status)
		goto out;
	status = decode_clone(xdr);
	if (status)
		goto out;
	status = decode_getfattr(xdr, res->dst_fattr, res->server);

out:
	res->rpc_status = status;
	return status;
}

/*
 * Decode LAYOUTERROR request
 */
static int nfs4_xdr_dec_layouterror(struct rpc_rqst *rqstp,
				    struct xdr_stream *xdr,
				    void *data)
{
	struct nfs42_layouterror_res *res = data;
	struct compound_hdr hdr;
	int status, i;

	status = decode_compound_hdr(xdr, &hdr);
	if (status)
		goto out;
	status = decode_sequence(xdr, &res->seq_res, rqstp);
	if (status)
		goto out;
	status = decode_putfh(xdr);

	for (i = 0; i < res->num_errors && status == 0; i++)
		status = decode_layouterror(xdr);
out:
	res->rpc_status = status;
	return status;
}

#ifdef CONFIG_NFS_V4_2
static void nfs4_xdr_enc_setxattr(struct rpc_rqst *req, struct xdr_stream *xdr,
				  const void *data)
{
	const struct nfs42_setxattrargs *args = data;
	struct compound_hdr hdr = {
		.minorversion = nfs4_xdr_minorversion(&args->seq_args),
	};

	encode_compound_hdr(xdr, req, &hdr);
	encode_sequence(xdr, &args->seq_args, &hdr);
	encode_putfh(xdr, args->fh, &hdr);
	encode_setxattr(xdr, args, &hdr);
	encode_nops(&hdr);
}

static int nfs4_xdr_dec_setxattr(struct rpc_rqst *req, struct xdr_stream *xdr,
				 void *data)
{
	struct nfs42_setxattrres *res = data;
	struct compound_hdr hdr;
	int status;

	status = decode_compound_hdr(xdr, &hdr);
	if (status)
		goto out;
	status = decode_sequence(xdr, &res->seq_res, req);
	if (status)
		goto out;
	status = decode_putfh(xdr);
	if (status)
		goto out;

	status = decode_setxattr(xdr, &res->cinfo);
out:
	return status;
}

static void nfs4_xdr_enc_getxattr(struct rpc_rqst *req, struct xdr_stream *xdr,
				  const void *data)
{
	const struct nfs42_getxattrargs *args = data;
	struct compound_hdr hdr = {
		.minorversion = nfs4_xdr_minorversion(&args->seq_args),
	};
	uint32_t replen;

	encode_compound_hdr(xdr, req, &hdr);
	encode_sequence(xdr, &args->seq_args, &hdr);
	encode_putfh(xdr, args->fh, &hdr);
	replen = hdr.replen + op_decode_hdr_maxsz + 1;
	encode_getxattr(xdr, args->xattr_name, &hdr);

	rpc_prepare_reply_pages(req, args->xattr_pages, 0, args->xattr_len,
				replen);

	encode_nops(&hdr);
}

static int nfs4_xdr_dec_getxattr(struct rpc_rqst *rqstp,
				 struct xdr_stream *xdr, void *data)
{
	struct nfs42_getxattrres *res = data;
	struct compound_hdr hdr;
	int status;

	status = decode_compound_hdr(xdr, &hdr);
	if (status)
		goto out;
	status = decode_sequence(xdr, &res->seq_res, rqstp);
	if (status)
		goto out;
	status = decode_putfh(xdr);
	if (status)
		goto out;
	status = decode_getxattr(xdr, res, rqstp);
out:
	return status;
}

static void nfs4_xdr_enc_listxattrs(struct rpc_rqst *req,
				    struct xdr_stream *xdr, const void *data)
{
	const struct nfs42_listxattrsargs *args = data;
	struct compound_hdr hdr = {
		.minorversion = nfs4_xdr_minorversion(&args->seq_args),
	};
	uint32_t replen;

	encode_compound_hdr(xdr, req, &hdr);
	encode_sequence(xdr, &args->seq_args, &hdr);
	encode_putfh(xdr, args->fh, &hdr);
	replen = hdr.replen + op_decode_hdr_maxsz + 2 + 1;
	encode_listxattrs(xdr, args, &hdr);

<<<<<<< HEAD
	rpc_prepare_reply_pages(req, args->xattr_pages, 0, args->count,
	    hdr.replen);
=======
	rpc_prepare_reply_pages(req, args->xattr_pages, 0, args->count, replen);
>>>>>>> 52104f27

	encode_nops(&hdr);
}

static int nfs4_xdr_dec_listxattrs(struct rpc_rqst *rqstp,
				   struct xdr_stream *xdr, void *data)
{
	struct nfs42_listxattrsres *res = data;
	struct compound_hdr hdr;
	int status;

	xdr_set_scratch_page(xdr, res->scratch);

	status = decode_compound_hdr(xdr, &hdr);
	if (status)
		goto out;
	status = decode_sequence(xdr, &res->seq_res, rqstp);
	if (status)
		goto out;
	status = decode_putfh(xdr);
	if (status)
		goto out;
	status = decode_listxattrs(xdr, res);
out:
	return status;
}

static void nfs4_xdr_enc_removexattr(struct rpc_rqst *req,
				     struct xdr_stream *xdr, const void *data)
{
	const struct nfs42_removexattrargs *args = data;
	struct compound_hdr hdr = {
		.minorversion = nfs4_xdr_minorversion(&args->seq_args),
	};

	encode_compound_hdr(xdr, req, &hdr);
	encode_sequence(xdr, &args->seq_args, &hdr);
	encode_putfh(xdr, args->fh, &hdr);
	encode_removexattr(xdr, args->xattr_name, &hdr);
	encode_nops(&hdr);
}

static int nfs4_xdr_dec_removexattr(struct rpc_rqst *req,
				    struct xdr_stream *xdr, void *data)
{
	struct nfs42_removexattrres *res = data;
	struct compound_hdr hdr;
	int status;

	status = decode_compound_hdr(xdr, &hdr);
	if (status)
		goto out;
	status = decode_sequence(xdr, &res->seq_res, req);
	if (status)
		goto out;
	status = decode_putfh(xdr);
	if (status)
		goto out;

	status = decode_removexattr(xdr, &res->cinfo);
out:
	return status;
}
#endif
#endif /* __LINUX_FS_NFS_NFS4_2XDR_H */<|MERGE_RESOLUTION|>--- conflicted
+++ resolved
@@ -1562,12 +1562,7 @@
 	replen = hdr.replen + op_decode_hdr_maxsz + 2 + 1;
 	encode_listxattrs(xdr, args, &hdr);
 
-<<<<<<< HEAD
-	rpc_prepare_reply_pages(req, args->xattr_pages, 0, args->count,
-	    hdr.replen);
-=======
 	rpc_prepare_reply_pages(req, args->xattr_pages, 0, args->count, replen);
->>>>>>> 52104f27
 
 	encode_nops(&hdr);
 }
