/*
 * linux/fs/nfs/write.c
 *
 * Write file data over NFS.
 *
 * Copyright (C) 1996, 1997, Olaf Kirch <okir@monad.swb.de>
 */

#include <linux/types.h>
#include <linux/slab.h>
#include <linux/mm.h>
#include <linux/pagemap.h>
#include <linux/file.h>
#include <linux/writeback.h>
#include <linux/swap.h>
#include <linux/migrate.h>

#include <linux/sunrpc/clnt.h>
#include <linux/nfs_fs.h>
#include <linux/nfs_mount.h>
#include <linux/nfs_page.h>
#include <linux/backing-dev.h>

#include <asm/uaccess.h>

#include "delegation.h"
#include "internal.h"
#include "iostat.h"
#include "nfs4_fs.h"
#include "fscache.h"
#include "pnfs.h"

#define NFSDBG_FACILITY		NFSDBG_PAGECACHE

#define MIN_POOL_WRITE		(32)
#define MIN_POOL_COMMIT		(4)

/*
 * Local function declarations
 */
static void nfs_pageio_init_write(struct nfs_pageio_descriptor *desc,
				  struct inode *inode, int ioflags);
static void nfs_redirty_request(struct nfs_page *req);
static const struct rpc_call_ops nfs_write_partial_ops;
static const struct rpc_call_ops nfs_write_full_ops;
static const struct rpc_call_ops nfs_commit_ops;

static struct kmem_cache *nfs_wdata_cachep;
static mempool_t *nfs_wdata_mempool;
static mempool_t *nfs_commit_mempool;

struct nfs_write_data *nfs_commitdata_alloc(void)
{
	struct nfs_write_data *p = mempool_alloc(nfs_commit_mempool, GFP_NOFS);

	if (p) {
		memset(p, 0, sizeof(*p));
		INIT_LIST_HEAD(&p->pages);
	}
	return p;
}
EXPORT_SYMBOL_GPL(nfs_commitdata_alloc);

void nfs_commit_free(struct nfs_write_data *p)
{
	if (p && (p->pagevec != &p->page_array[0]))
		kfree(p->pagevec);
	mempool_free(p, nfs_commit_mempool);
}
EXPORT_SYMBOL_GPL(nfs_commit_free);

struct nfs_write_data *nfs_writedata_alloc(unsigned int pagecount)
{
	struct nfs_write_data *p = mempool_alloc(nfs_wdata_mempool, GFP_NOFS);

	if (p) {
		memset(p, 0, sizeof(*p));
		INIT_LIST_HEAD(&p->pages);
		p->npages = pagecount;
		if (pagecount <= ARRAY_SIZE(p->page_array))
			p->pagevec = p->page_array;
		else {
			p->pagevec = kcalloc(pagecount, sizeof(struct page *), GFP_NOFS);
			if (!p->pagevec) {
				mempool_free(p, nfs_wdata_mempool);
				p = NULL;
			}
		}
	}
	return p;
}

void nfs_writedata_free(struct nfs_write_data *p)
{
	if (p && (p->pagevec != &p->page_array[0]))
		kfree(p->pagevec);
	mempool_free(p, nfs_wdata_mempool);
}

static void nfs_writedata_release(struct nfs_write_data *wdata)
{
	put_lseg(wdata->lseg);
	put_nfs_open_context(wdata->args.context);
	nfs_writedata_free(wdata);
}

static void nfs_context_set_write_error(struct nfs_open_context *ctx, int error)
{
	ctx->error = error;
	smp_wmb();
	set_bit(NFS_CONTEXT_ERROR_WRITE, &ctx->flags);
}

static struct nfs_page *nfs_page_find_request_locked(struct page *page)
{
	struct nfs_page *req = NULL;

	if (PagePrivate(page)) {
		req = (struct nfs_page *)page_private(page);
		if (req != NULL)
			kref_get(&req->wb_kref);
	}
	return req;
}

static struct nfs_page *nfs_page_find_request(struct page *page)
{
	struct inode *inode = page->mapping->host;
	struct nfs_page *req = NULL;

	spin_lock(&inode->i_lock);
	req = nfs_page_find_request_locked(page);
	spin_unlock(&inode->i_lock);
	return req;
}

/* Adjust the file length if we're writing beyond the end */
static void nfs_grow_file(struct page *page, unsigned int offset, unsigned int count)
{
	struct inode *inode = page->mapping->host;
	loff_t end, i_size;
	pgoff_t end_index;

	spin_lock(&inode->i_lock);
	i_size = i_size_read(inode);
	end_index = (i_size - 1) >> PAGE_CACHE_SHIFT;
	if (i_size > 0 && page->index < end_index)
		goto out;
	end = ((loff_t)page->index << PAGE_CACHE_SHIFT) + ((loff_t)offset+count);
	if (i_size >= end)
		goto out;
	i_size_write(inode, end);
	nfs_inc_stats(inode, NFSIOS_EXTENDWRITE);
out:
	spin_unlock(&inode->i_lock);
}

/* A writeback failed: mark the page as bad, and invalidate the page cache */
static void nfs_set_pageerror(struct page *page)
{
	SetPageError(page);
	nfs_zap_mapping(page->mapping->host, page->mapping);
}

/* We can set the PG_uptodate flag if we see that a write request
 * covers the full page.
 */
static void nfs_mark_uptodate(struct page *page, unsigned int base, unsigned int count)
{
	if (PageUptodate(page))
		return;
	if (base != 0)
		return;
	if (count != nfs_page_length(page))
		return;
	SetPageUptodate(page);
}

static int wb_priority(struct writeback_control *wbc)
{
	if (wbc->for_reclaim)
		return FLUSH_HIGHPRI | FLUSH_STABLE;
	if (wbc->for_kupdate || wbc->for_background)
		return FLUSH_LOWPRI | FLUSH_COND_STABLE;
	return FLUSH_COND_STABLE;
}

/*
 * NFS congestion control
 */

int nfs_congestion_kb;

#define NFS_CONGESTION_ON_THRESH 	(nfs_congestion_kb >> (PAGE_SHIFT-10))
#define NFS_CONGESTION_OFF_THRESH	\
	(NFS_CONGESTION_ON_THRESH - (NFS_CONGESTION_ON_THRESH >> 2))

static int nfs_set_page_writeback(struct page *page)
{
	int ret = test_set_page_writeback(page);

	if (!ret) {
		struct inode *inode = page->mapping->host;
		struct nfs_server *nfss = NFS_SERVER(inode);

		page_cache_get(page);
		if (atomic_long_inc_return(&nfss->writeback) >
				NFS_CONGESTION_ON_THRESH) {
			set_bdi_congested(&nfss->backing_dev_info,
						BLK_RW_ASYNC);
		}
	}
	return ret;
}

static void nfs_end_page_writeback(struct page *page)
{
	struct inode *inode = page->mapping->host;
	struct nfs_server *nfss = NFS_SERVER(inode);

	end_page_writeback(page);
	page_cache_release(page);
	if (atomic_long_dec_return(&nfss->writeback) < NFS_CONGESTION_OFF_THRESH)
		clear_bdi_congested(&nfss->backing_dev_info, BLK_RW_ASYNC);
}

static struct nfs_page *nfs_find_and_lock_request(struct page *page, bool nonblock)
{
	struct inode *inode = page->mapping->host;
	struct nfs_page *req;
	int ret;

	spin_lock(&inode->i_lock);
	for (;;) {
		req = nfs_page_find_request_locked(page);
		if (req == NULL)
			break;
		if (nfs_set_page_tag_locked(req))
			break;
		/* Note: If we hold the page lock, as is the case in nfs_writepage,
		 *	 then the call to nfs_set_page_tag_locked() will always
		 *	 succeed provided that someone hasn't already marked the
		 *	 request as dirty (in which case we don't care).
		 */
		spin_unlock(&inode->i_lock);
		if (!nonblock)
			ret = nfs_wait_on_request(req);
		else
			ret = -EAGAIN;
		nfs_release_request(req);
		if (ret != 0)
			return ERR_PTR(ret);
		spin_lock(&inode->i_lock);
	}
	spin_unlock(&inode->i_lock);
	return req;
}

/*
 * Find an associated nfs write request, and prepare to flush it out
 * May return an error if the user signalled nfs_wait_on_request().
 */
static int nfs_page_async_flush(struct nfs_pageio_descriptor *pgio,
				struct page *page, bool nonblock)
{
	struct nfs_page *req;
	int ret = 0;

	req = nfs_find_and_lock_request(page, nonblock);
	if (!req)
		goto out;
	ret = PTR_ERR(req);
	if (IS_ERR(req))
		goto out;

	ret = nfs_set_page_writeback(page);
	BUG_ON(ret != 0);
	BUG_ON(test_bit(PG_CLEAN, &req->wb_flags));

	if (!nfs_pageio_add_request(pgio, req)) {
		nfs_redirty_request(req);
		ret = pgio->pg_error;
	}
out:
	return ret;
}

static int nfs_do_writepage(struct page *page, struct writeback_control *wbc, struct nfs_pageio_descriptor *pgio)
{
	struct inode *inode = page->mapping->host;
	int ret;

	nfs_inc_stats(inode, NFSIOS_VFSWRITEPAGE);
	nfs_add_stats(inode, NFSIOS_WRITEPAGES, 1);

	nfs_pageio_cond_complete(pgio, page->index);
	ret = nfs_page_async_flush(pgio, page, wbc->sync_mode == WB_SYNC_NONE);
	if (ret == -EAGAIN) {
		redirty_page_for_writepage(wbc, page);
		ret = 0;
	}
	return ret;
}

/*
 * Write an mmapped page to the server.
 */
static int nfs_writepage_locked(struct page *page, struct writeback_control *wbc)
{
	struct nfs_pageio_descriptor pgio;
	int err;

	nfs_pageio_init_write(&pgio, page->mapping->host, wb_priority(wbc));
	err = nfs_do_writepage(page, wbc, &pgio);
	nfs_pageio_complete(&pgio);
	if (err < 0)
		return err;
	if (pgio.pg_error < 0)
		return pgio.pg_error;
	return 0;
}

int nfs_writepage(struct page *page, struct writeback_control *wbc)
{
	int ret;

	ret = nfs_writepage_locked(page, wbc);
	unlock_page(page);
	return ret;
}

static int nfs_writepages_callback(struct page *page, struct writeback_control *wbc, void *data)
{
	int ret;

	ret = nfs_do_writepage(page, wbc, data);
	unlock_page(page);
	return ret;
}

int nfs_writepages(struct address_space *mapping, struct writeback_control *wbc)
{
	struct inode *inode = mapping->host;
	unsigned long *bitlock = &NFS_I(inode)->flags;
	struct nfs_pageio_descriptor pgio;
	int err;

	/* Stop dirtying of new pages while we sync */
	err = wait_on_bit_lock(bitlock, NFS_INO_FLUSHING,
			nfs_wait_bit_killable, TASK_KILLABLE);
	if (err)
		goto out_err;

	nfs_inc_stats(inode, NFSIOS_VFSWRITEPAGES);

	nfs_pageio_init_write(&pgio, inode, wb_priority(wbc));
	err = write_cache_pages(mapping, wbc, nfs_writepages_callback, &pgio);
	nfs_pageio_complete(&pgio);

	clear_bit_unlock(NFS_INO_FLUSHING, bitlock);
	smp_mb__after_clear_bit();
	wake_up_bit(bitlock, NFS_INO_FLUSHING);

	if (err < 0)
		goto out_err;
	err = pgio.pg_error;
	if (err < 0)
		goto out_err;
	return 0;
out_err:
	return err;
}

/*
 * Insert a write request into an inode
 */
static int nfs_inode_add_request(struct inode *inode, struct nfs_page *req)
{
	struct nfs_inode *nfsi = NFS_I(inode);
	int error;

	error = radix_tree_preload(GFP_NOFS);
	if (error != 0)
		goto out;

	/* Lock the request! */
	nfs_lock_request_dontget(req);

	spin_lock(&inode->i_lock);
	error = radix_tree_insert(&nfsi->nfs_page_tree, req->wb_index, req);
	BUG_ON(error);
	if (!nfsi->npages && nfs_have_delegation(inode, FMODE_WRITE))
		nfsi->change_attr++;
	set_bit(PG_MAPPED, &req->wb_flags);
	SetPagePrivate(req->wb_page);
	set_page_private(req->wb_page, (unsigned long)req);
	nfsi->npages++;
	kref_get(&req->wb_kref);
	radix_tree_tag_set(&nfsi->nfs_page_tree, req->wb_index,
				NFS_PAGE_TAG_LOCKED);
	spin_unlock(&inode->i_lock);
	radix_tree_preload_end();
out:
	return error;
}

/*
 * Remove a write request from an inode
 */
static void nfs_inode_remove_request(struct nfs_page *req)
{
	struct inode *inode = req->wb_context->path.dentry->d_inode;
	struct nfs_inode *nfsi = NFS_I(inode);

	BUG_ON (!NFS_WBACK_BUSY(req));

	spin_lock(&inode->i_lock);
	set_page_private(req->wb_page, 0);
	ClearPagePrivate(req->wb_page);
	clear_bit(PG_MAPPED, &req->wb_flags);
	radix_tree_delete(&nfsi->nfs_page_tree, req->wb_index);
	nfsi->npages--;
	spin_unlock(&inode->i_lock);
	nfs_release_request(req);
}

static void
nfs_mark_request_dirty(struct nfs_page *req)
{
	__set_page_dirty_nobuffers(req->wb_page);
	__mark_inode_dirty(req->wb_page->mapping->host, I_DIRTY_DATASYNC);
}

#if defined(CONFIG_NFS_V3) || defined(CONFIG_NFS_V4)
/*
 * Add a request to the inode's commit list.
 */
static void
nfs_mark_request_commit(struct nfs_page *req, struct pnfs_layout_segment *lseg)
{
	struct inode *inode = req->wb_context->path.dentry->d_inode;
	struct nfs_inode *nfsi = NFS_I(inode);

	spin_lock(&inode->i_lock);
	set_bit(PG_CLEAN, &(req)->wb_flags);
	radix_tree_tag_set(&nfsi->nfs_page_tree,
			req->wb_index,
			NFS_PAGE_TAG_COMMIT);
	nfsi->ncommit++;
	spin_unlock(&inode->i_lock);
	pnfs_mark_request_commit(req, lseg);
	inc_zone_page_state(req->wb_page, NR_UNSTABLE_NFS);
	inc_bdi_stat(req->wb_page->mapping->backing_dev_info, BDI_RECLAIMABLE);
	__mark_inode_dirty(inode, I_DIRTY_DATASYNC);
}

static int
nfs_clear_request_commit(struct nfs_page *req)
{
	struct page *page = req->wb_page;

	if (test_and_clear_bit(PG_CLEAN, &(req)->wb_flags)) {
		dec_zone_page_state(page, NR_UNSTABLE_NFS);
		dec_bdi_stat(page->mapping->backing_dev_info, BDI_RECLAIMABLE);
		return 1;
	}
	return 0;
}

static inline
int nfs_write_need_commit(struct nfs_write_data *data)
{
	if (data->verf.committed == NFS_DATA_SYNC)
		return data->lseg == NULL;
	else
		return data->verf.committed != NFS_FILE_SYNC;
}

static inline
int nfs_reschedule_unstable_write(struct nfs_page *req,
				  struct nfs_write_data *data)
{
	if (test_and_clear_bit(PG_NEED_COMMIT, &req->wb_flags)) {
		nfs_mark_request_commit(req, data->lseg);
		return 1;
	}
	if (test_and_clear_bit(PG_NEED_RESCHED, &req->wb_flags)) {
		nfs_mark_request_dirty(req);
		return 1;
	}
	return 0;
}
#else
static inline void
nfs_mark_request_commit(struct nfs_page *req, struct pnfs_layout_segment *lseg)
{
}

static inline int
nfs_clear_request_commit(struct nfs_page *req)
{
	return 0;
}

static inline
int nfs_write_need_commit(struct nfs_write_data *data)
{
	return 0;
}

static inline
int nfs_reschedule_unstable_write(struct nfs_page *req,
				  struct nfs_write_data *data)
{
	return 0;
}
#endif

#if defined(CONFIG_NFS_V3) || defined(CONFIG_NFS_V4)
static int
nfs_need_commit(struct nfs_inode *nfsi)
{
	return radix_tree_tagged(&nfsi->nfs_page_tree, NFS_PAGE_TAG_COMMIT);
}

/*
 * nfs_scan_commit - Scan an inode for commit requests
 * @inode: NFS inode to scan
 * @dst: destination list
 * @idx_start: lower bound of page->index to scan.
 * @npages: idx_start + npages sets the upper bound to scan.
 *
 * Moves requests from the inode's 'commit' request list.
 * The requests are *not* checked to ensure that they form a contiguous set.
 */
static int
nfs_scan_commit(struct inode *inode, struct list_head *dst, pgoff_t idx_start, unsigned int npages)
{
	struct nfs_inode *nfsi = NFS_I(inode);
	int ret;

	if (!nfs_need_commit(nfsi))
		return 0;

	spin_lock(&inode->i_lock);
	ret = nfs_scan_list(nfsi, dst, idx_start, npages, NFS_PAGE_TAG_COMMIT);
	if (ret > 0)
		nfsi->ncommit -= ret;
	spin_unlock(&inode->i_lock);

	if (nfs_need_commit(NFS_I(inode)))
		__mark_inode_dirty(inode, I_DIRTY_DATASYNC);

	return ret;
}
#else
static inline int nfs_need_commit(struct nfs_inode *nfsi)
{
	return 0;
}

static inline int nfs_scan_commit(struct inode *inode, struct list_head *dst, pgoff_t idx_start, unsigned int npages)
{
	return 0;
}
#endif

/*
 * Search for an existing write request, and attempt to update
 * it to reflect a new dirty region on a given page.
 *
 * If the attempt fails, then the existing request is flushed out
 * to disk.
 */
static struct nfs_page *nfs_try_to_update_request(struct inode *inode,
		struct page *page,
		unsigned int offset,
		unsigned int bytes)
{
	struct nfs_page *req;
	unsigned int rqend;
	unsigned int end;
	int error;

	if (!PagePrivate(page))
		return NULL;

	end = offset + bytes;
	spin_lock(&inode->i_lock);

	for (;;) {
		req = nfs_page_find_request_locked(page);
		if (req == NULL)
			goto out_unlock;

		rqend = req->wb_offset + req->wb_bytes;
		/*
		 * Tell the caller to flush out the request if
		 * the offsets are non-contiguous.
		 * Note: nfs_flush_incompatible() will already
		 * have flushed out requests having wrong owners.
		 */
		if (offset > rqend
		    || end < req->wb_offset)
			goto out_flushme;

		if (nfs_set_page_tag_locked(req))
			break;

		/* The request is locked, so wait and then retry */
		spin_unlock(&inode->i_lock);
		error = nfs_wait_on_request(req);
		nfs_release_request(req);
		if (error != 0)
			goto out_err;
		spin_lock(&inode->i_lock);
	}

	if (nfs_clear_request_commit(req) &&
	    radix_tree_tag_clear(&NFS_I(inode)->nfs_page_tree,
				 req->wb_index, NFS_PAGE_TAG_COMMIT) != NULL) {
		NFS_I(inode)->ncommit--;
		pnfs_clear_request_commit(req);
	}

	/* Okay, the request matches. Update the region */
	if (offset < req->wb_offset) {
		req->wb_offset = offset;
		req->wb_pgbase = offset;
	}
	if (end > rqend)
		req->wb_bytes = end - req->wb_offset;
	else
		req->wb_bytes = rqend - req->wb_offset;
out_unlock:
	spin_unlock(&inode->i_lock);
	return req;
out_flushme:
	spin_unlock(&inode->i_lock);
	nfs_release_request(req);
	error = nfs_wb_page(inode, page);
out_err:
	return ERR_PTR(error);
}

/*
 * Try to update an existing write request, or create one if there is none.
 *
 * Note: Should always be called with the Page Lock held to prevent races
 * if we have to add a new request. Also assumes that the caller has
 * already called nfs_flush_incompatible() if necessary.
 */
static struct nfs_page * nfs_setup_write_request(struct nfs_open_context* ctx,
		struct page *page, unsigned int offset, unsigned int bytes)
{
	struct inode *inode = page->mapping->host;
	struct nfs_page	*req;
	int error;

	req = nfs_try_to_update_request(inode, page, offset, bytes);
	if (req != NULL)
		goto out;
	req = nfs_create_request(ctx, inode, page, offset, bytes);
	if (IS_ERR(req))
		goto out;
	error = nfs_inode_add_request(inode, req);
	if (error != 0) {
		nfs_release_request(req);
		req = ERR_PTR(error);
	}
out:
	return req;
}

static int nfs_writepage_setup(struct nfs_open_context *ctx, struct page *page,
		unsigned int offset, unsigned int count)
{
	struct nfs_page	*req;

	req = nfs_setup_write_request(ctx, page, offset, count);
	if (IS_ERR(req))
		return PTR_ERR(req);
	/* Update file length */
	nfs_grow_file(page, offset, count);
	nfs_mark_uptodate(page, req->wb_pgbase, req->wb_bytes);
	nfs_mark_request_dirty(req);
	nfs_clear_page_tag_locked(req);
	return 0;
}

int nfs_flush_incompatible(struct file *file, struct page *page)
{
	struct nfs_open_context *ctx = nfs_file_open_context(file);
	struct nfs_page	*req;
	int do_flush, status;
	/*
	 * Look for a request corresponding to this page. If there
	 * is one, and it belongs to another file, we flush it out
	 * before we try to copy anything into the page. Do this
	 * due to the lack of an ACCESS-type call in NFSv2.
	 * Also do the same if we find a request from an existing
	 * dropped page.
	 */
	do {
		req = nfs_page_find_request(page);
		if (req == NULL)
			return 0;
		do_flush = req->wb_page != page || req->wb_context != ctx ||
			req->wb_lock_context->lockowner != current->files ||
			req->wb_lock_context->pid != current->tgid;
		nfs_release_request(req);
		if (!do_flush)
			return 0;
		status = nfs_wb_page(page->mapping->host, page);
	} while (status == 0);
	return status;
}

/*
 * If the page cache is marked as unsafe or invalid, then we can't rely on
 * the PageUptodate() flag. In this case, we will need to turn off
 * write optimisations that depend on the page contents being correct.
 */
static int nfs_write_pageuptodate(struct page *page, struct inode *inode)
{
	return PageUptodate(page) &&
		!(NFS_I(inode)->cache_validity & (NFS_INO_REVAL_PAGECACHE|NFS_INO_INVALID_DATA));
}

/*
 * Update and possibly write a cached page of an NFS file.
 *
 * XXX: Keep an eye on generic_file_read to make sure it doesn't do bad
 * things with a page scheduled for an RPC call (e.g. invalidate it).
 */
int nfs_updatepage(struct file *file, struct page *page,
		unsigned int offset, unsigned int count)
{
	struct nfs_open_context *ctx = nfs_file_open_context(file);
	struct inode	*inode = page->mapping->host;
	int		status = 0;

	nfs_inc_stats(inode, NFSIOS_VFSUPDATEPAGE);

	dprintk("NFS:       nfs_updatepage(%s/%s %d@%lld)\n",
		file->f_path.dentry->d_parent->d_name.name,
		file->f_path.dentry->d_name.name, count,
		(long long)(page_offset(page) + offset));

	/* If we're not using byte range locks, and we know the page
	 * is up to date, it may be more efficient to extend the write
	 * to cover the entire page in order to avoid fragmentation
	 * inefficiencies.
	 */
	if (nfs_write_pageuptodate(page, inode) &&
			inode->i_flock == NULL &&
			!(file->f_flags & O_DSYNC)) {
		count = max(count + offset, nfs_page_length(page));
		offset = 0;
	}

	status = nfs_writepage_setup(ctx, page, offset, count);
	if (status < 0)
		nfs_set_pageerror(page);

	dprintk("NFS:       nfs_updatepage returns %d (isize %lld)\n",
			status, (long long)i_size_read(inode));
	return status;
}

static void nfs_writepage_release(struct nfs_page *req,
				  struct nfs_write_data *data)
{
	struct page *page = req->wb_page;

	if (PageError(req->wb_page) || !nfs_reschedule_unstable_write(req, data))
		nfs_inode_remove_request(req);
	nfs_clear_page_tag_locked(req);
	nfs_end_page_writeback(page);
}

static int flush_task_priority(int how)
{
	switch (how & (FLUSH_HIGHPRI|FLUSH_LOWPRI)) {
		case FLUSH_HIGHPRI:
			return RPC_PRIORITY_HIGH;
		case FLUSH_LOWPRI:
			return RPC_PRIORITY_LOW;
	}
	return RPC_PRIORITY_NORMAL;
}

int nfs_initiate_write(struct nfs_write_data *data,
		       struct rpc_clnt *clnt,
		       const struct rpc_call_ops *call_ops,
		       int how)
{
	struct inode *inode = data->inode;
	int priority = flush_task_priority(how);
	struct rpc_task *task;
	struct rpc_message msg = {
		.rpc_argp = &data->args,
		.rpc_resp = &data->res,
		.rpc_cred = data->cred,
	};
	struct rpc_task_setup task_setup_data = {
		.rpc_client = clnt,
		.task = &data->task,
		.rpc_message = &msg,
		.callback_ops = call_ops,
		.callback_data = data,
		.workqueue = nfsiod_workqueue,
		.flags = RPC_TASK_ASYNC,
		.priority = priority,
	};
	int ret = 0;

	/* Set up the initial task struct.  */
	NFS_PROTO(inode)->write_setup(data, &msg);

	dprintk("NFS: %5u initiated write call "
		"(req %s/%lld, %u bytes @ offset %llu)\n",
		data->task.tk_pid,
		inode->i_sb->s_id,
		(long long)NFS_FILEID(inode),
		data->args.count,
		(unsigned long long)data->args.offset);

	task = rpc_run_task(&task_setup_data);
	if (IS_ERR(task)) {
		ret = PTR_ERR(task);
		goto out;
	}
	if (how & FLUSH_SYNC) {
		ret = rpc_wait_for_completion_task(task);
		if (ret == 0)
			ret = task->tk_status;
	}
	rpc_put_task(task);
out:
	return ret;
}
EXPORT_SYMBOL_GPL(nfs_initiate_write);

/*
 * Set up the argument/result storage required for the RPC call.
 */
static int nfs_write_rpcsetup(struct nfs_page *req,
		struct nfs_write_data *data,
		const struct rpc_call_ops *call_ops,
		unsigned int count, unsigned int offset,
		struct pnfs_layout_segment *lseg,
		int how)
{
	struct inode *inode = req->wb_context->path.dentry->d_inode;

	/* Set up the RPC argument and reply structs
	 * NB: take care not to mess about with data->commit et al. */

	data->req = req;
	data->inode = inode = req->wb_context->path.dentry->d_inode;
	data->cred = req->wb_context->cred;
	data->lseg = get_lseg(lseg);

	data->args.fh     = NFS_FH(inode);
	data->args.offset = req_offset(req) + offset;
	data->args.pgbase = req->wb_pgbase + offset;
	data->args.pages  = data->pagevec;
	data->args.count  = count;
	data->args.context = get_nfs_open_context(req->wb_context);
	data->args.lock_context = req->wb_lock_context;
	data->args.stable  = NFS_UNSTABLE;
	if (how & (FLUSH_STABLE | FLUSH_COND_STABLE)) {
		data->args.stable = NFS_DATA_SYNC;
		if (!nfs_need_commit(NFS_I(inode)))
			data->args.stable = NFS_FILE_SYNC;
	}

	data->res.fattr   = &data->fattr;
	data->res.count   = count;
	data->res.verf    = &data->verf;
	nfs_fattr_init(&data->fattr);

	if (data->lseg &&
	    (pnfs_try_to_write_data(data, call_ops, how) == PNFS_ATTEMPTED))
		return 0;

	return nfs_initiate_write(data, NFS_CLIENT(inode), call_ops, how);
}

/* If a nfs_flush_* function fails, it should remove reqs from @head and
 * call this on each, which will prepare them to be retried on next
 * writeback using standard nfs.
 */
static void nfs_redirty_request(struct nfs_page *req)
{
	struct page *page = req->wb_page;

	nfs_mark_request_dirty(req);
	nfs_clear_page_tag_locked(req);
	nfs_end_page_writeback(page);
}

/*
 * Generate multiple small requests to write out a single
 * contiguous dirty area on one page.
 */
static int nfs_flush_multi(struct nfs_pageio_descriptor *desc)
{
	struct nfs_page *req = nfs_list_entry(desc->pg_list.next);
	struct page *page = req->wb_page;
	struct nfs_write_data *data;
	size_t wsize = NFS_SERVER(desc->pg_inode)->wsize, nbytes;
	unsigned int offset;
	int requests = 0;
	int ret = 0;
	struct pnfs_layout_segment *lseg;
	LIST_HEAD(list);

	nfs_list_remove_request(req);

	if ((desc->pg_ioflags & FLUSH_COND_STABLE) &&
	    (desc->pg_moreio || NFS_I(desc->pg_inode)->ncommit ||
	     desc->pg_count > wsize))
		desc->pg_ioflags &= ~FLUSH_COND_STABLE;


	nbytes = desc->pg_count;
	do {
		size_t len = min(nbytes, wsize);

		data = nfs_writedata_alloc(1);
		if (!data)
			goto out_bad;
		list_add(&data->pages, &list);
		requests++;
		nbytes -= len;
	} while (nbytes != 0);
	atomic_set(&req->wb_complete, requests);

	BUG_ON(desc->pg_lseg);
<<<<<<< HEAD
	lseg = pnfs_update_layout(desc->pg_inode, req->wb_context, IOMODE_RW);
=======
	lseg = pnfs_update_layout(desc->pg_inode, req->wb_context, IOMODE_RW, GFP_NOFS);
>>>>>>> d762f438
	ClearPageError(page);
	offset = 0;
	nbytes = desc->pg_count;
	do {
		int ret2;

		data = list_entry(list.next, struct nfs_write_data, pages);
		list_del_init(&data->pages);

		data->pagevec[0] = page;

		if (nbytes < wsize)
			wsize = nbytes;
		ret2 = nfs_write_rpcsetup(req, data, &nfs_write_partial_ops,
					  wsize, offset, lseg, desc->pg_ioflags);
		if (ret == 0)
			ret = ret2;
		offset += wsize;
		nbytes -= wsize;
	} while (nbytes != 0);

	put_lseg(lseg);
	desc->pg_lseg = NULL;
	return ret;

out_bad:
	while (!list_empty(&list)) {
		data = list_entry(list.next, struct nfs_write_data, pages);
		list_del(&data->pages);
		nfs_writedata_free(data);
	}
	nfs_redirty_request(req);
	return -ENOMEM;
}

/*
 * Create an RPC task for the given write request and kick it.
 * The page must have been locked by the caller.
 *
 * It may happen that the page we're passed is not marked dirty.
 * This is the case if nfs_updatepage detects a conflicting request
 * that has been written but not committed.
 */
static int nfs_flush_one(struct nfs_pageio_descriptor *desc)
{
	struct nfs_page		*req;
	struct page		**pages;
	struct nfs_write_data	*data;
	struct list_head *head = &desc->pg_list;
	struct pnfs_layout_segment *lseg = desc->pg_lseg;
	int ret;

	data = nfs_writedata_alloc(nfs_page_array_len(desc->pg_base,
						      desc->pg_count));
	if (!data) {
		while (!list_empty(head)) {
			req = nfs_list_entry(head->next);
			nfs_list_remove_request(req);
			nfs_redirty_request(req);
		}
		ret = -ENOMEM;
		goto out;
	}
	pages = data->pagevec;
	while (!list_empty(head)) {
		req = nfs_list_entry(head->next);
		nfs_list_remove_request(req);
		nfs_list_add_request(req, &data->pages);
		ClearPageError(req->wb_page);
		*pages++ = req->wb_page;
	}
	req = nfs_list_entry(data->pages.next);
	if ((!lseg) && list_is_singular(&data->pages))
<<<<<<< HEAD
		lseg = pnfs_update_layout(desc->pg_inode, req->wb_context, IOMODE_RW);
=======
		lseg = pnfs_update_layout(desc->pg_inode, req->wb_context, IOMODE_RW, GFP_NOFS);
>>>>>>> d762f438

	if ((desc->pg_ioflags & FLUSH_COND_STABLE) &&
	    (desc->pg_moreio || NFS_I(desc->pg_inode)->ncommit))
		desc->pg_ioflags &= ~FLUSH_COND_STABLE;

	/* Set up the argument struct */
	ret = nfs_write_rpcsetup(req, data, &nfs_write_full_ops, desc->pg_count, 0, lseg, desc->pg_ioflags);
out:
	put_lseg(lseg); /* Cleans any gotten in ->pg_test */
	desc->pg_lseg = NULL;
	return ret;
}

static void nfs_pageio_init_write(struct nfs_pageio_descriptor *pgio,
				  struct inode *inode, int ioflags)
{
	size_t wsize = NFS_SERVER(inode)->wsize;

	pnfs_pageio_init_write(pgio, inode);

	if (wsize < PAGE_CACHE_SIZE)
		nfs_pageio_init(pgio, inode, nfs_flush_multi, wsize, ioflags);
	else
		nfs_pageio_init(pgio, inode, nfs_flush_one, wsize, ioflags);
}

/*
 * Handle a write reply that flushed part of a page.
 */
static void nfs_writeback_done_partial(struct rpc_task *task, void *calldata)
{
	struct nfs_write_data	*data = calldata;

	dprintk("NFS: %5u write(%s/%lld %d@%lld)",
		task->tk_pid,
		data->req->wb_context->path.dentry->d_inode->i_sb->s_id,
		(long long)
		  NFS_FILEID(data->req->wb_context->path.dentry->d_inode),
		data->req->wb_bytes, (long long)req_offset(data->req));

	nfs_writeback_done(task, data);
}

static void nfs_writeback_release_partial(void *calldata)
{
	struct nfs_write_data	*data = calldata;
	struct nfs_page		*req = data->req;
	struct page		*page = req->wb_page;
	int status = data->task.tk_status;

	if (status < 0) {
		nfs_set_pageerror(page);
		nfs_context_set_write_error(req->wb_context, status);
		dprintk(", error = %d\n", status);
		goto out;
	}

	if (nfs_write_need_commit(data)) {
		struct inode *inode = page->mapping->host;

		spin_lock(&inode->i_lock);
		if (test_bit(PG_NEED_RESCHED, &req->wb_flags)) {
			/* Do nothing we need to resend the writes */
		} else if (!test_and_set_bit(PG_NEED_COMMIT, &req->wb_flags)) {
			memcpy(&req->wb_verf, &data->verf, sizeof(req->wb_verf));
			dprintk(" defer commit\n");
		} else if (memcmp(&req->wb_verf, &data->verf, sizeof(req->wb_verf))) {
			set_bit(PG_NEED_RESCHED, &req->wb_flags);
			clear_bit(PG_NEED_COMMIT, &req->wb_flags);
			dprintk(" server reboot detected\n");
		}
		spin_unlock(&inode->i_lock);
	} else
		dprintk(" OK\n");

out:
	if (atomic_dec_and_test(&req->wb_complete))
		nfs_writepage_release(req, data);
	nfs_writedata_release(calldata);
}

#if defined(CONFIG_NFS_V4_1)
void nfs_write_prepare(struct rpc_task *task, void *calldata)
{
	struct nfs_write_data *data = calldata;

	if (nfs4_setup_sequence(NFS_SERVER(data->inode),
				&data->args.seq_args,
				&data->res.seq_res, 1, task))
		return;
	rpc_call_start(task);
}
#endif /* CONFIG_NFS_V4_1 */

static const struct rpc_call_ops nfs_write_partial_ops = {
#if defined(CONFIG_NFS_V4_1)
	.rpc_call_prepare = nfs_write_prepare,
#endif /* CONFIG_NFS_V4_1 */
	.rpc_call_done = nfs_writeback_done_partial,
	.rpc_release = nfs_writeback_release_partial,
};

/*
 * Handle a write reply that flushes a whole page.
 *
 * FIXME: There is an inherent race with invalidate_inode_pages and
 *	  writebacks since the page->count is kept > 1 for as long
 *	  as the page has a write request pending.
 */
static void nfs_writeback_done_full(struct rpc_task *task, void *calldata)
{
	struct nfs_write_data	*data = calldata;

	nfs_writeback_done(task, data);
}

static void nfs_writeback_release_full(void *calldata)
{
	struct nfs_write_data	*data = calldata;
	int status = data->task.tk_status;

	/* Update attributes as result of writeback. */
	while (!list_empty(&data->pages)) {
		struct nfs_page *req = nfs_list_entry(data->pages.next);
		struct page *page = req->wb_page;

		nfs_list_remove_request(req);

		dprintk("NFS: %5u write (%s/%lld %d@%lld)",
			data->task.tk_pid,
			req->wb_context->path.dentry->d_inode->i_sb->s_id,
			(long long)NFS_FILEID(req->wb_context->path.dentry->d_inode),
			req->wb_bytes,
			(long long)req_offset(req));

		if (status < 0) {
			nfs_set_pageerror(page);
			nfs_context_set_write_error(req->wb_context, status);
			dprintk(", error = %d\n", status);
			goto remove_request;
		}

		if (nfs_write_need_commit(data)) {
			memcpy(&req->wb_verf, &data->verf, sizeof(req->wb_verf));
			nfs_mark_request_commit(req, data->lseg);
			dprintk(" marked for commit\n");
			goto next;
		}
		dprintk(" OK\n");
remove_request:
		nfs_inode_remove_request(req);
	next:
		nfs_clear_page_tag_locked(req);
		nfs_end_page_writeback(page);
	}
	nfs_writedata_release(calldata);
}

static const struct rpc_call_ops nfs_write_full_ops = {
#if defined(CONFIG_NFS_V4_1)
	.rpc_call_prepare = nfs_write_prepare,
#endif /* CONFIG_NFS_V4_1 */
	.rpc_call_done = nfs_writeback_done_full,
	.rpc_release = nfs_writeback_release_full,
};


/*
 * This function is called when the WRITE call is complete.
 */
void nfs_writeback_done(struct rpc_task *task, struct nfs_write_data *data)
{
	struct nfs_writeargs	*argp = &data->args;
	struct nfs_writeres	*resp = &data->res;
	struct nfs_server	*server = NFS_SERVER(data->inode);
	int status;

	dprintk("NFS: %5u nfs_writeback_done (status %d)\n",
		task->tk_pid, task->tk_status);

	/*
	 * ->write_done will attempt to use post-op attributes to detect
	 * conflicting writes by other clients.  A strict interpretation
	 * of close-to-open would allow us to continue caching even if
	 * another writer had changed the file, but some applications
	 * depend on tighter cache coherency when writing.
	 */
	status = NFS_PROTO(data->inode)->write_done(task, data);
	if (status != 0)
		return;
	nfs_add_stats(data->inode, NFSIOS_SERVERWRITTENBYTES, resp->count);

#if defined(CONFIG_NFS_V3) || defined(CONFIG_NFS_V4)
	if (resp->verf->committed < argp->stable && task->tk_status >= 0) {
		/* We tried a write call, but the server did not
		 * commit data to stable storage even though we
		 * requested it.
		 * Note: There is a known bug in Tru64 < 5.0 in which
		 *	 the server reports NFS_DATA_SYNC, but performs
		 *	 NFS_FILE_SYNC. We therefore implement this checking
		 *	 as a dprintk() in order to avoid filling syslog.
		 */
		static unsigned long    complain;

		/* Note this will print the MDS for a DS write */
		if (time_before(complain, jiffies)) {
			dprintk("NFS:       faulty NFS server %s:"
				" (committed = %d) != (stable = %d)\n",
				server->nfs_client->cl_hostname,
				resp->verf->committed, argp->stable);
			complain = jiffies + 300 * HZ;
		}
	}
#endif
	/* Is this a short write? */
	if (task->tk_status >= 0 && resp->count < argp->count) {
		static unsigned long    complain;

		nfs_inc_stats(data->inode, NFSIOS_SHORTWRITE);

		/* Has the server at least made some progress? */
		if (resp->count != 0) {
			/* Was this an NFSv2 write or an NFSv3 stable write? */
			if (resp->verf->committed != NFS_UNSTABLE) {
				/* Resend from where the server left off */
				data->mds_offset += resp->count;
				argp->offset += resp->count;
				argp->pgbase += resp->count;
				argp->count -= resp->count;
			} else {
				/* Resend as a stable write in order to avoid
				 * headaches in the case of a server crash.
				 */
				argp->stable = NFS_FILE_SYNC;
			}
			nfs_restart_rpc(task, server->nfs_client);
			return;
		}
		if (time_before(complain, jiffies)) {
			printk(KERN_WARNING
			       "NFS: Server wrote zero bytes, expected %u.\n",
					argp->count);
			complain = jiffies + 300 * HZ;
		}
		/* Can't do anything about it except throw an error. */
		task->tk_status = -EIO;
	}
	return;
}


#if defined(CONFIG_NFS_V3) || defined(CONFIG_NFS_V4)
static int nfs_commit_set_lock(struct nfs_inode *nfsi, int may_wait)
{
	int ret;

	if (!test_and_set_bit(NFS_INO_COMMIT, &nfsi->flags))
		return 1;
	if (!may_wait)
		return 0;
	ret = out_of_line_wait_on_bit_lock(&nfsi->flags,
				NFS_INO_COMMIT,
				nfs_wait_bit_killable,
				TASK_KILLABLE);
	return (ret < 0) ? ret : 1;
}

void nfs_commit_clear_lock(struct nfs_inode *nfsi)
{
	clear_bit(NFS_INO_COMMIT, &nfsi->flags);
	smp_mb__after_clear_bit();
	wake_up_bit(&nfsi->flags, NFS_INO_COMMIT);
}
EXPORT_SYMBOL_GPL(nfs_commit_clear_lock);

void nfs_commitdata_release(void *data)
{
	struct nfs_write_data *wdata = data;

	put_lseg(wdata->lseg);
	put_nfs_open_context(wdata->args.context);
	nfs_commit_free(wdata);
}
EXPORT_SYMBOL_GPL(nfs_commitdata_release);

int nfs_initiate_commit(struct nfs_write_data *data, struct rpc_clnt *clnt,
			const struct rpc_call_ops *call_ops,
			int how)
{
	struct rpc_task *task;
	int priority = flush_task_priority(how);
	struct rpc_message msg = {
		.rpc_argp = &data->args,
		.rpc_resp = &data->res,
		.rpc_cred = data->cred,
	};
	struct rpc_task_setup task_setup_data = {
		.task = &data->task,
		.rpc_client = clnt,
		.rpc_message = &msg,
		.callback_ops = call_ops,
		.callback_data = data,
		.workqueue = nfsiod_workqueue,
		.flags = RPC_TASK_ASYNC,
		.priority = priority,
	};
	/* Set up the initial task struct.  */
	NFS_PROTO(data->inode)->commit_setup(data, &msg);

	dprintk("NFS: %5u initiated commit call\n", data->task.tk_pid);

	task = rpc_run_task(&task_setup_data);
	if (IS_ERR(task))
		return PTR_ERR(task);
	if (how & FLUSH_SYNC)
		rpc_wait_for_completion_task(task);
	rpc_put_task(task);
	return 0;
}
EXPORT_SYMBOL_GPL(nfs_initiate_commit);

/*
 * Set up the argument/result storage required for the RPC call.
 */
void nfs_init_commit(struct nfs_write_data *data,
			    struct list_head *head,
			    struct pnfs_layout_segment *lseg)
{
	struct nfs_page *first = nfs_list_entry(head->next);
	struct inode *inode = first->wb_context->path.dentry->d_inode;

	/* Set up the RPC argument and reply structs
	 * NB: take care not to mess about with data->commit et al. */

	list_splice_init(head, &data->pages);

	data->inode	  = inode;
	data->cred	  = first->wb_context->cred;
	data->lseg	  = lseg; /* reference transferred */
	data->mds_ops     = &nfs_commit_ops;

	data->args.fh     = NFS_FH(data->inode);
	/* Note: we always request a commit of the entire inode */
	data->args.offset = 0;
	data->args.count  = 0;
	data->args.context = get_nfs_open_context(first->wb_context);
	data->res.count   = 0;
	data->res.fattr   = &data->fattr;
	data->res.verf    = &data->verf;
	nfs_fattr_init(&data->fattr);
}
EXPORT_SYMBOL_GPL(nfs_init_commit);

void nfs_retry_commit(struct list_head *page_list,
		      struct pnfs_layout_segment *lseg)
{
	struct nfs_page *req;

	while (!list_empty(page_list)) {
		req = nfs_list_entry(page_list->next);
		nfs_list_remove_request(req);
		nfs_mark_request_commit(req, lseg);
		dec_zone_page_state(req->wb_page, NR_UNSTABLE_NFS);
		dec_bdi_stat(req->wb_page->mapping->backing_dev_info,
			     BDI_RECLAIMABLE);
		nfs_clear_page_tag_locked(req);
	}
}
EXPORT_SYMBOL_GPL(nfs_retry_commit);

/*
 * Commit dirty pages
 */
static int
nfs_commit_list(struct inode *inode, struct list_head *head, int how)
{
	struct nfs_write_data	*data;

	data = nfs_commitdata_alloc();

	if (!data)
		goto out_bad;

	/* Set up the argument struct */
	nfs_init_commit(data, head, NULL);
	return nfs_initiate_commit(data, NFS_CLIENT(inode), data->mds_ops, how);
 out_bad:
	nfs_retry_commit(head, NULL);
	nfs_commit_clear_lock(NFS_I(inode));
	return -ENOMEM;
}

/*
 * COMMIT call returned
 */
static void nfs_commit_done(struct rpc_task *task, void *calldata)
{
	struct nfs_write_data	*data = calldata;

        dprintk("NFS: %5u nfs_commit_done (status %d)\n",
                                task->tk_pid, task->tk_status);

	/* Call the NFS version-specific code */
	NFS_PROTO(data->inode)->commit_done(task, data);
}

void nfs_commit_release_pages(struct nfs_write_data *data)
{
	struct nfs_page	*req;
	int status = data->task.tk_status;

	while (!list_empty(&data->pages)) {
		req = nfs_list_entry(data->pages.next);
		nfs_list_remove_request(req);
		nfs_clear_request_commit(req);

		dprintk("NFS:       commit (%s/%lld %d@%lld)",
			req->wb_context->path.dentry->d_inode->i_sb->s_id,
			(long long)NFS_FILEID(req->wb_context->path.dentry->d_inode),
			req->wb_bytes,
			(long long)req_offset(req));
		if (status < 0) {
			nfs_context_set_write_error(req->wb_context, status);
			nfs_inode_remove_request(req);
			dprintk(", error = %d\n", status);
			goto next;
		}

		/* Okay, COMMIT succeeded, apparently. Check the verifier
		 * returned by the server against all stored verfs. */
		if (!memcmp(req->wb_verf.verifier, data->verf.verifier, sizeof(data->verf.verifier))) {
			/* We have a match */
			nfs_inode_remove_request(req);
			dprintk(" OK\n");
			goto next;
		}
		/* We have a mismatch. Write the page again */
		dprintk(" mismatch\n");
		nfs_mark_request_dirty(req);
	next:
		nfs_clear_page_tag_locked(req);
	}
}
EXPORT_SYMBOL_GPL(nfs_commit_release_pages);

static void nfs_commit_release(void *calldata)
{
	struct nfs_write_data *data = calldata;

	nfs_commit_release_pages(data);
	nfs_commit_clear_lock(NFS_I(data->inode));
	nfs_commitdata_release(calldata);
}

static const struct rpc_call_ops nfs_commit_ops = {
#if defined(CONFIG_NFS_V4_1)
	.rpc_call_prepare = nfs_write_prepare,
#endif /* CONFIG_NFS_V4_1 */
	.rpc_call_done = nfs_commit_done,
	.rpc_release = nfs_commit_release,
};

int nfs_commit_inode(struct inode *inode, int how)
{
	LIST_HEAD(head);
	int may_wait = how & FLUSH_SYNC;
	int res;

	res = nfs_commit_set_lock(NFS_I(inode), may_wait);
	if (res <= 0)
		goto out_mark_dirty;
	res = nfs_scan_commit(inode, &head, 0, 0);
	if (res) {
		int error;

		error = pnfs_commit_list(inode, &head, how);
		if (error == PNFS_NOT_ATTEMPTED)
			error = nfs_commit_list(inode, &head, how);
		if (error < 0)
			return error;
		if (!may_wait)
			goto out_mark_dirty;
		error = wait_on_bit(&NFS_I(inode)->flags,
				NFS_INO_COMMIT,
				nfs_wait_bit_killable,
				TASK_KILLABLE);
		if (error < 0)
			return error;
	} else
		nfs_commit_clear_lock(NFS_I(inode));
	return res;
	/* Note: If we exit without ensuring that the commit is complete,
	 * we must mark the inode as dirty. Otherwise, future calls to
	 * sync_inode() with the WB_SYNC_ALL flag set will fail to ensure
	 * that the data is on the disk.
	 */
out_mark_dirty:
	__mark_inode_dirty(inode, I_DIRTY_DATASYNC);
	return res;
}

static int nfs_commit_unstable_pages(struct inode *inode, struct writeback_control *wbc)
{
	struct nfs_inode *nfsi = NFS_I(inode);
	int flags = FLUSH_SYNC;
	int ret = 0;

	if (wbc->sync_mode == WB_SYNC_NONE) {
		/* Don't commit yet if this is a non-blocking flush and there
		 * are a lot of outstanding writes for this mapping.
		 */
		if (nfsi->ncommit <= (nfsi->npages >> 1))
			goto out_mark_dirty;

		/* don't wait for the COMMIT response */
		flags = 0;
	}

	ret = nfs_commit_inode(inode, flags);
	if (ret >= 0) {
		if (wbc->sync_mode == WB_SYNC_NONE) {
			if (ret < wbc->nr_to_write)
				wbc->nr_to_write -= ret;
			else
				wbc->nr_to_write = 0;
		}
		return 0;
	}
out_mark_dirty:
	__mark_inode_dirty(inode, I_DIRTY_DATASYNC);
	return ret;
}
#else
static int nfs_commit_unstable_pages(struct inode *inode, struct writeback_control *wbc)
{
	return 0;
}
#endif

int nfs_write_inode(struct inode *inode, struct writeback_control *wbc)
{
	int ret;

	ret = nfs_commit_unstable_pages(inode, wbc);
	if (ret >= 0 && test_bit(NFS_INO_LAYOUTCOMMIT, &NFS_I(inode)->flags)) {
		int status;
		bool sync = true;

		if (wbc->sync_mode == WB_SYNC_NONE || wbc->nonblocking ||
		    wbc->for_background)
			sync = false;

		status = pnfs_layoutcommit_inode(inode, sync);
		if (status < 0)
			return status;
	}
	return ret;
}

/*
 * flush the inode to disk.
 */
int nfs_wb_all(struct inode *inode)
{
	struct writeback_control wbc = {
		.sync_mode = WB_SYNC_ALL,
		.nr_to_write = LONG_MAX,
		.range_start = 0,
		.range_end = LLONG_MAX,
	};

	return sync_inode(inode, &wbc);
}

int nfs_wb_page_cancel(struct inode *inode, struct page *page)
{
	struct nfs_page *req;
	int ret = 0;

	BUG_ON(!PageLocked(page));
	for (;;) {
		wait_on_page_writeback(page);
		req = nfs_page_find_request(page);
		if (req == NULL)
			break;
		if (nfs_lock_request_dontget(req)) {
			nfs_inode_remove_request(req);
			/*
			 * In case nfs_inode_remove_request has marked the
			 * page as being dirty
			 */
			cancel_dirty_page(page, PAGE_CACHE_SIZE);
			nfs_unlock_request(req);
			break;
		}
		ret = nfs_wait_on_request(req);
		nfs_release_request(req);
		if (ret < 0)
			break;
	}
	return ret;
}

/*
 * Write back all requests on one page - we do this before reading it.
 */
int nfs_wb_page(struct inode *inode, struct page *page)
{
	loff_t range_start = page_offset(page);
	loff_t range_end = range_start + (loff_t)(PAGE_CACHE_SIZE - 1);
	struct writeback_control wbc = {
		.sync_mode = WB_SYNC_ALL,
		.nr_to_write = 0,
		.range_start = range_start,
		.range_end = range_end,
	};
	int ret;

	for (;;) {
		wait_on_page_writeback(page);
		if (clear_page_dirty_for_io(page)) {
			ret = nfs_writepage_locked(page, &wbc);
			if (ret < 0)
				goto out_error;
			continue;
		}
		if (!PagePrivate(page))
			break;
		ret = nfs_commit_inode(inode, FLUSH_SYNC);
		if (ret < 0)
			goto out_error;
	}
	return 0;
out_error:
	return ret;
}

#ifdef CONFIG_MIGRATION
int nfs_migrate_page(struct address_space *mapping, struct page *newpage,
		struct page *page)
{
	struct nfs_page *req;
	int ret;

	nfs_fscache_release_page(page, GFP_KERNEL);

	req = nfs_find_and_lock_request(page, false);
	ret = PTR_ERR(req);
	if (IS_ERR(req))
		goto out;

	ret = migrate_page(mapping, newpage, page);
	if (!req)
		goto out;
	if (ret)
		goto out_unlock;
	page_cache_get(newpage);
	spin_lock(&mapping->host->i_lock);
	req->wb_page = newpage;
	SetPagePrivate(newpage);
	set_page_private(newpage, (unsigned long)req);
	ClearPagePrivate(page);
	set_page_private(page, 0);
	spin_unlock(&mapping->host->i_lock);
	page_cache_release(page);
out_unlock:
	nfs_clear_page_tag_locked(req);
out:
	return ret;
}
#endif

int __init nfs_init_writepagecache(void)
{
	nfs_wdata_cachep = kmem_cache_create("nfs_write_data",
					     sizeof(struct nfs_write_data),
					     0, SLAB_HWCACHE_ALIGN,
					     NULL);
	if (nfs_wdata_cachep == NULL)
		return -ENOMEM;

	nfs_wdata_mempool = mempool_create_slab_pool(MIN_POOL_WRITE,
						     nfs_wdata_cachep);
	if (nfs_wdata_mempool == NULL)
		return -ENOMEM;

	nfs_commit_mempool = mempool_create_slab_pool(MIN_POOL_COMMIT,
						      nfs_wdata_cachep);
	if (nfs_commit_mempool == NULL)
		return -ENOMEM;

	/*
	 * NFS congestion size, scale with available memory.
	 *
	 *  64MB:    8192k
	 * 128MB:   11585k
	 * 256MB:   16384k
	 * 512MB:   23170k
	 *   1GB:   32768k
	 *   2GB:   46340k
	 *   4GB:   65536k
	 *   8GB:   92681k
	 *  16GB:  131072k
	 *
	 * This allows larger machines to have larger/more transfers.
	 * Limit the default to 256M
	 */
	nfs_congestion_kb = (16*int_sqrt(totalram_pages)) << (PAGE_SHIFT-10);
	if (nfs_congestion_kb > 256*1024)
		nfs_congestion_kb = 256*1024;

	return 0;
}

void nfs_destroy_writepagecache(void)
{
	mempool_destroy(nfs_commit_mempool);
	mempool_destroy(nfs_wdata_mempool);
	kmem_cache_destroy(nfs_wdata_cachep);
}
<|MERGE_RESOLUTION|>--- conflicted
+++ resolved
@@ -939,11 +939,7 @@
 	atomic_set(&req->wb_complete, requests);
 
 	BUG_ON(desc->pg_lseg);
-<<<<<<< HEAD
-	lseg = pnfs_update_layout(desc->pg_inode, req->wb_context, IOMODE_RW);
-=======
 	lseg = pnfs_update_layout(desc->pg_inode, req->wb_context, IOMODE_RW, GFP_NOFS);
->>>>>>> d762f438
 	ClearPageError(page);
 	offset = 0;
 	nbytes = desc->pg_count;
@@ -1017,11 +1013,7 @@
 	}
 	req = nfs_list_entry(data->pages.next);
 	if ((!lseg) && list_is_singular(&data->pages))
-<<<<<<< HEAD
-		lseg = pnfs_update_layout(desc->pg_inode, req->wb_context, IOMODE_RW);
-=======
 		lseg = pnfs_update_layout(desc->pg_inode, req->wb_context, IOMODE_RW, GFP_NOFS);
->>>>>>> d762f438
 
 	if ((desc->pg_ioflags & FLUSH_COND_STABLE) &&
 	    (desc->pg_moreio || NFS_I(desc->pg_inode)->ncommit))
