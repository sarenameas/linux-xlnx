/*
 *  kernel/sched.c
 *
 *  Kernel scheduler and related syscalls
 *
 *  Copyright (C) 1991-2002  Linus Torvalds
 *
 *  1996-12-23  Modified by Dave Grothe to fix bugs in semaphores and
 *		make semaphores SMP safe
 *  1998-11-19	Implemented schedule_timeout() and related stuff
 *		by Andrea Arcangeli
 *  2002-01-04	New ultra-scalable O(1) scheduler by Ingo Molnar:
 *		hybrid priority-list and round-robin design with
 *		an array-switch method of distributing timeslices
 *		and per-CPU runqueues.  Cleanups and useful suggestions
 *		by Davide Libenzi, preemptible kernel bits by Robert Love.
 *  2003-09-03	Interactivity tuning by Con Kolivas.
 *  2004-04-02	Scheduler domains code by Nick Piggin
 *  2007-04-15  Work begun on replacing all interactivity tuning with a
 *              fair scheduling design by Con Kolivas.
 *  2007-05-05  Load balancing (smp-nice) and other improvements
 *              by Peter Williams
 *  2007-05-06  Interactivity improvements to CFS by Mike Galbraith
 *  2007-07-01  Group scheduling enhancements by Srivatsa Vaddagiri
 *  2007-11-29  RT balancing improvements by Steven Rostedt, Gregory Haskins,
 *              Thomas Gleixner, Mike Kravetz
 */

#include <linux/mm.h>
#include <linux/module.h>
#include <linux/nmi.h>
#include <linux/init.h>
#include <linux/uaccess.h>
#include <linux/highmem.h>
#include <linux/smp_lock.h>
#include <asm/mmu_context.h>
#include <linux/interrupt.h>
#include <linux/capability.h>
#include <linux/completion.h>
#include <linux/kernel_stat.h>
#include <linux/debug_locks.h>
#include <linux/security.h>
#include <linux/notifier.h>
#include <linux/profile.h>
#include <linux/freezer.h>
#include <linux/vmalloc.h>
#include <linux/blkdev.h>
#include <linux/delay.h>
#include <linux/pid_namespace.h>
#include <linux/smp.h>
#include <linux/threads.h>
#include <linux/timer.h>
#include <linux/rcupdate.h>
#include <linux/cpu.h>
#include <linux/cpuset.h>
#include <linux/percpu.h>
#include <linux/kthread.h>
#include <linux/proc_fs.h>
#include <linux/seq_file.h>
#include <linux/sysctl.h>
#include <linux/syscalls.h>
#include <linux/times.h>
#include <linux/tsacct_kern.h>
#include <linux/kprobes.h>
#include <linux/delayacct.h>
#include <linux/reciprocal_div.h>
#include <linux/unistd.h>
#include <linux/pagemap.h>
#include <linux/hrtimer.h>
#include <linux/tick.h>
#include <linux/bootmem.h>
#include <linux/debugfs.h>
#include <linux/ctype.h>
#include <linux/ftrace.h>
#include <trace/sched.h>

#include <asm/tlb.h>
#include <asm/irq_regs.h>

#include "sched_cpupri.h"

/*
 * Convert user-nice values [ -20 ... 0 ... 19 ]
 * to static priority [ MAX_RT_PRIO..MAX_PRIO-1 ],
 * and back.
 */
#define NICE_TO_PRIO(nice)	(MAX_RT_PRIO + (nice) + 20)
#define PRIO_TO_NICE(prio)	((prio) - MAX_RT_PRIO - 20)
#define TASK_NICE(p)		PRIO_TO_NICE((p)->static_prio)

/*
 * 'User priority' is the nice value converted to something we
 * can work with better when scaling various scheduler parameters,
 * it's a [ 0 ... 39 ] range.
 */
#define USER_PRIO(p)		((p)-MAX_RT_PRIO)
#define TASK_USER_PRIO(p)	USER_PRIO((p)->static_prio)
#define MAX_USER_PRIO		(USER_PRIO(MAX_PRIO))

/*
 * Helpers for converting nanosecond timing to jiffy resolution
 */
#define NS_TO_JIFFIES(TIME)	((unsigned long)(TIME) / (NSEC_PER_SEC / HZ))

#define NICE_0_LOAD		SCHED_LOAD_SCALE
#define NICE_0_SHIFT		SCHED_LOAD_SHIFT

/*
 * These are the 'tuning knobs' of the scheduler:
 *
 * default timeslice is 100 msecs (used only for SCHED_RR tasks).
 * Timeslices get refilled after they expire.
 */
#define DEF_TIMESLICE		(100 * HZ / 1000)

/*
 * single value that denotes runtime == period, ie unlimited time.
 */
#define RUNTIME_INF	((u64)~0ULL)

DEFINE_TRACE(sched_wait_task);
DEFINE_TRACE(sched_wakeup);
DEFINE_TRACE(sched_wakeup_new);
DEFINE_TRACE(sched_switch);
DEFINE_TRACE(sched_migrate_task);

#ifdef CONFIG_SMP
/*
 * Divide a load by a sched group cpu_power : (load / sg->__cpu_power)
 * Since cpu_power is a 'constant', we can use a reciprocal divide.
 */
static inline u32 sg_div_cpu_power(const struct sched_group *sg, u32 load)
{
	return reciprocal_divide(load, sg->reciprocal_cpu_power);
}

/*
 * Each time a sched group cpu_power is changed,
 * we must compute its reciprocal value
 */
static inline void sg_inc_cpu_power(struct sched_group *sg, u32 val)
{
	sg->__cpu_power += val;
	sg->reciprocal_cpu_power = reciprocal_value(sg->__cpu_power);
}
#endif

static inline int rt_policy(int policy)
{
	if (unlikely(policy == SCHED_FIFO || policy == SCHED_RR))
		return 1;
	return 0;
}

static inline int task_has_rt_policy(struct task_struct *p)
{
	return rt_policy(p->policy);
}

/*
 * This is the priority-queue data structure of the RT scheduling class:
 */
struct rt_prio_array {
	DECLARE_BITMAP(bitmap, MAX_RT_PRIO+1); /* include 1 bit for delimiter */
	struct list_head queue[MAX_RT_PRIO];
};

struct rt_bandwidth {
	/* nests inside the rq lock: */
	spinlock_t		rt_runtime_lock;
	ktime_t			rt_period;
	u64			rt_runtime;
	struct hrtimer		rt_period_timer;
};

static struct rt_bandwidth def_rt_bandwidth;

static int do_sched_rt_period_timer(struct rt_bandwidth *rt_b, int overrun);

static enum hrtimer_restart sched_rt_period_timer(struct hrtimer *timer)
{
	struct rt_bandwidth *rt_b =
		container_of(timer, struct rt_bandwidth, rt_period_timer);
	ktime_t now;
	int overrun;
	int idle = 0;

	for (;;) {
		now = hrtimer_cb_get_time(timer);
		overrun = hrtimer_forward(timer, now, rt_b->rt_period);

		if (!overrun)
			break;

		idle = do_sched_rt_period_timer(rt_b, overrun);
	}

	return idle ? HRTIMER_NORESTART : HRTIMER_RESTART;
}

static
void init_rt_bandwidth(struct rt_bandwidth *rt_b, u64 period, u64 runtime)
{
	rt_b->rt_period = ns_to_ktime(period);
	rt_b->rt_runtime = runtime;

	spin_lock_init(&rt_b->rt_runtime_lock);

	hrtimer_init(&rt_b->rt_period_timer,
			CLOCK_MONOTONIC, HRTIMER_MODE_REL);
	rt_b->rt_period_timer.function = sched_rt_period_timer;
	rt_b->rt_period_timer.cb_mode = HRTIMER_CB_IRQSAFE_UNLOCKED;
}

static inline int rt_bandwidth_enabled(void)
{
	return sysctl_sched_rt_runtime >= 0;
}

static void start_rt_bandwidth(struct rt_bandwidth *rt_b)
{
	ktime_t now;

	if (rt_bandwidth_enabled() && rt_b->rt_runtime == RUNTIME_INF)
		return;

	if (hrtimer_active(&rt_b->rt_period_timer))
		return;

	spin_lock(&rt_b->rt_runtime_lock);
	for (;;) {
		if (hrtimer_active(&rt_b->rt_period_timer))
			break;

		now = hrtimer_cb_get_time(&rt_b->rt_period_timer);
		hrtimer_forward(&rt_b->rt_period_timer, now, rt_b->rt_period);
		hrtimer_start_expires(&rt_b->rt_period_timer,
				HRTIMER_MODE_ABS);
	}
	spin_unlock(&rt_b->rt_runtime_lock);
}

#ifdef CONFIG_RT_GROUP_SCHED
static void destroy_rt_bandwidth(struct rt_bandwidth *rt_b)
{
	hrtimer_cancel(&rt_b->rt_period_timer);
}
#endif

/*
 * sched_domains_mutex serializes calls to arch_init_sched_domains,
 * detach_destroy_domains and partition_sched_domains.
 */
static DEFINE_MUTEX(sched_domains_mutex);

#ifdef CONFIG_GROUP_SCHED

#include <linux/cgroup.h>

struct cfs_rq;

static LIST_HEAD(task_groups);

/* task group related information */
struct task_group {
#ifdef CONFIG_CGROUP_SCHED
	struct cgroup_subsys_state css;
#endif

#ifdef CONFIG_FAIR_GROUP_SCHED
	/* schedulable entities of this group on each cpu */
	struct sched_entity **se;
	/* runqueue "owned" by this group on each cpu */
	struct cfs_rq **cfs_rq;
	unsigned long shares;
#endif

#ifdef CONFIG_RT_GROUP_SCHED
	struct sched_rt_entity **rt_se;
	struct rt_rq **rt_rq;

	struct rt_bandwidth rt_bandwidth;
#endif

	struct rcu_head rcu;
	struct list_head list;

	struct task_group *parent;
	struct list_head siblings;
	struct list_head children;
};

#ifdef CONFIG_USER_SCHED

/*
 * Root task group.
 * 	Every UID task group (including init_task_group aka UID-0) will
 * 	be a child to this group.
 */
struct task_group root_task_group;

#ifdef CONFIG_FAIR_GROUP_SCHED
/* Default task group's sched entity on each cpu */
static DEFINE_PER_CPU(struct sched_entity, init_sched_entity);
/* Default task group's cfs_rq on each cpu */
static DEFINE_PER_CPU(struct cfs_rq, init_cfs_rq) ____cacheline_aligned_in_smp;
#endif /* CONFIG_FAIR_GROUP_SCHED */

#ifdef CONFIG_RT_GROUP_SCHED
static DEFINE_PER_CPU(struct sched_rt_entity, init_sched_rt_entity);
static DEFINE_PER_CPU(struct rt_rq, init_rt_rq) ____cacheline_aligned_in_smp;
#endif /* CONFIG_RT_GROUP_SCHED */
#else /* !CONFIG_USER_SCHED */
#define root_task_group init_task_group
#endif /* CONFIG_USER_SCHED */

/* task_group_lock serializes add/remove of task groups and also changes to
 * a task group's cpu shares.
 */
static DEFINE_SPINLOCK(task_group_lock);

#ifdef CONFIG_FAIR_GROUP_SCHED
#ifdef CONFIG_USER_SCHED
# define INIT_TASK_GROUP_LOAD	(2*NICE_0_LOAD)
#else /* !CONFIG_USER_SCHED */
# define INIT_TASK_GROUP_LOAD	NICE_0_LOAD
#endif /* CONFIG_USER_SCHED */

/*
 * A weight of 0 or 1 can cause arithmetics problems.
 * A weight of a cfs_rq is the sum of weights of which entities
 * are queued on this cfs_rq, so a weight of a entity should not be
 * too large, so as the shares value of a task group.
 * (The default weight is 1024 - so there's no practical
 *  limitation from this.)
 */
#define MIN_SHARES	2
#define MAX_SHARES	(1UL << 18)

static int init_task_group_load = INIT_TASK_GROUP_LOAD;
#endif

/* Default task group.
 *	Every task in system belong to this group at bootup.
 */
struct task_group init_task_group;

/* return group to which a task belongs */
static inline struct task_group *task_group(struct task_struct *p)
{
	struct task_group *tg;

#ifdef CONFIG_USER_SCHED
	tg = p->user->tg;
#elif defined(CONFIG_CGROUP_SCHED)
	tg = container_of(task_subsys_state(p, cpu_cgroup_subsys_id),
				struct task_group, css);
#else
	tg = &init_task_group;
#endif
	return tg;
}

/* Change a task's cfs_rq and parent entity if it moves across CPUs/groups */
static inline void set_task_rq(struct task_struct *p, unsigned int cpu)
{
#ifdef CONFIG_FAIR_GROUP_SCHED
	p->se.cfs_rq = task_group(p)->cfs_rq[cpu];
	p->se.parent = task_group(p)->se[cpu];
#endif

#ifdef CONFIG_RT_GROUP_SCHED
	p->rt.rt_rq  = task_group(p)->rt_rq[cpu];
	p->rt.parent = task_group(p)->rt_se[cpu];
#endif
}

#else

static inline void set_task_rq(struct task_struct *p, unsigned int cpu) { }
static inline struct task_group *task_group(struct task_struct *p)
{
	return NULL;
}

#endif	/* CONFIG_GROUP_SCHED */

/* CFS-related fields in a runqueue */
struct cfs_rq {
	struct load_weight load;
	unsigned long nr_running;

	u64 exec_clock;
	u64 min_vruntime;

	struct rb_root tasks_timeline;
	struct rb_node *rb_leftmost;

	struct list_head tasks;
	struct list_head *balance_iterator;

	/*
	 * 'curr' points to currently running entity on this cfs_rq.
	 * It is set to NULL otherwise (i.e when none are currently running).
	 */
	struct sched_entity *curr, *next, *last;

	unsigned int nr_spread_over;

#ifdef CONFIG_FAIR_GROUP_SCHED
	struct rq *rq;	/* cpu runqueue to which this cfs_rq is attached */

	/*
	 * leaf cfs_rqs are those that hold tasks (lowest schedulable entity in
	 * a hierarchy). Non-leaf lrqs hold other higher schedulable entities
	 * (like users, containers etc.)
	 *
	 * leaf_cfs_rq_list ties together list of leaf cfs_rq's in a cpu. This
	 * list is used during load balance.
	 */
	struct list_head leaf_cfs_rq_list;
	struct task_group *tg;	/* group that "owns" this runqueue */

#ifdef CONFIG_SMP
	/*
	 * the part of load.weight contributed by tasks
	 */
	unsigned long task_weight;

	/*
	 *   h_load = weight * f(tg)
	 *
	 * Where f(tg) is the recursive weight fraction assigned to
	 * this group.
	 */
	unsigned long h_load;

	/*
	 * this cpu's part of tg->shares
	 */
	unsigned long shares;

	/*
	 * load.weight at the time we set shares
	 */
	unsigned long rq_weight;
#endif
#endif
};

/* Real-Time classes' related field in a runqueue: */
struct rt_rq {
	struct rt_prio_array active;
	unsigned long rt_nr_running;
#if defined CONFIG_SMP || defined CONFIG_RT_GROUP_SCHED
	int highest_prio; /* highest queued rt task prio */
#endif
#ifdef CONFIG_SMP
	unsigned long rt_nr_migratory;
	int overloaded;
#endif
	int rt_throttled;
	u64 rt_time;
	u64 rt_runtime;
	/* Nests inside the rq lock: */
	spinlock_t rt_runtime_lock;

#ifdef CONFIG_RT_GROUP_SCHED
	unsigned long rt_nr_boosted;

	struct rq *rq;
	struct list_head leaf_rt_rq_list;
	struct task_group *tg;
	struct sched_rt_entity *rt_se;
#endif
};

#ifdef CONFIG_SMP

/*
 * We add the notion of a root-domain which will be used to define per-domain
 * variables. Each exclusive cpuset essentially defines an island domain by
 * fully partitioning the member cpus from any other cpuset. Whenever a new
 * exclusive cpuset is created, we also create and attach a new root-domain
 * object.
 *
 */
struct root_domain {
	atomic_t refcount;
	cpumask_var_t span;
	cpumask_var_t online;

	/*
	 * The "RT overload" flag: it gets set if a CPU has more than
	 * one runnable RT task.
	 */
	cpumask_var_t rto_mask;
	atomic_t rto_count;
#ifdef CONFIG_SMP
	struct cpupri cpupri;
#endif
};

/*
 * By default the system creates a single root-domain with all cpus as
 * members (mimicking the global state we have today).
 */
static struct root_domain def_root_domain;

#endif

/*
 * This is the main, per-CPU runqueue data structure.
 *
 * Locking rule: those places that want to lock multiple runqueues
 * (such as the load balancing or the thread migration code), lock
 * acquire operations must be ordered by ascending &runqueue.
 */
struct rq {
	/* runqueue lock: */
	spinlock_t lock;

	/*
	 * nr_running and cpu_load should be in the same cacheline because
	 * remote CPUs use both these fields when doing load calculation.
	 */
	unsigned long nr_running;
	#define CPU_LOAD_IDX_MAX 5
	unsigned long cpu_load[CPU_LOAD_IDX_MAX];
	unsigned char idle_at_tick;
#ifdef CONFIG_NO_HZ
	unsigned long last_tick_seen;
	unsigned char in_nohz_recently;
#endif
	/* capture load from *all* tasks on this cpu: */
	struct load_weight load;
	unsigned long nr_load_updates;
	u64 nr_switches;

	struct cfs_rq cfs;
	struct rt_rq rt;

#ifdef CONFIG_FAIR_GROUP_SCHED
	/* list of leaf cfs_rq on this cpu: */
	struct list_head leaf_cfs_rq_list;
#endif
#ifdef CONFIG_RT_GROUP_SCHED
	struct list_head leaf_rt_rq_list;
#endif

	/*
	 * This is part of a global counter where only the total sum
	 * over all CPUs matters. A task can increase this counter on
	 * one CPU and if it got migrated afterwards it may decrease
	 * it on another CPU. Always updated under the runqueue lock:
	 */
	unsigned long nr_uninterruptible;

	struct task_struct *curr, *idle;
	unsigned long next_balance;
	struct mm_struct *prev_mm;

	u64 clock;

	atomic_t nr_iowait;

#ifdef CONFIG_SMP
	struct root_domain *rd;
	struct sched_domain *sd;

	/* For active balancing */
	int active_balance;
	int push_cpu;
	/* cpu of this runqueue: */
	int cpu;
	int online;

	unsigned long avg_load_per_task;

	struct task_struct *migration_thread;
	struct list_head migration_queue;
#endif

#ifdef CONFIG_SCHED_HRTICK
#ifdef CONFIG_SMP
	int hrtick_csd_pending;
	struct call_single_data hrtick_csd;
#endif
	struct hrtimer hrtick_timer;
#endif

#ifdef CONFIG_SCHEDSTATS
	/* latency stats */
	struct sched_info rq_sched_info;

	/* sys_sched_yield() stats */
	unsigned int yld_exp_empty;
	unsigned int yld_act_empty;
	unsigned int yld_both_empty;
	unsigned int yld_count;

	/* schedule() stats */
	unsigned int sched_switch;
	unsigned int sched_count;
	unsigned int sched_goidle;

	/* try_to_wake_up() stats */
	unsigned int ttwu_count;
	unsigned int ttwu_local;

	/* BKL stats */
	unsigned int bkl_count;
#endif
};

static DEFINE_PER_CPU_SHARED_ALIGNED(struct rq, runqueues);

static inline void check_preempt_curr(struct rq *rq, struct task_struct *p, int sync)
{
	rq->curr->sched_class->check_preempt_curr(rq, p, sync);
}

static inline int cpu_of(struct rq *rq)
{
#ifdef CONFIG_SMP
	return rq->cpu;
#else
	return 0;
#endif
}

/*
 * The domain tree (rq->sd) is protected by RCU's quiescent state transition.
 * See detach_destroy_domains: synchronize_sched for details.
 *
 * The domain tree of any CPU may only be accessed from within
 * preempt-disabled sections.
 */
#define for_each_domain(cpu, __sd) \
	for (__sd = rcu_dereference(cpu_rq(cpu)->sd); __sd; __sd = __sd->parent)

#define cpu_rq(cpu)		(&per_cpu(runqueues, (cpu)))
#define this_rq()		(&__get_cpu_var(runqueues))
#define task_rq(p)		cpu_rq(task_cpu(p))
#define cpu_curr(cpu)		(cpu_rq(cpu)->curr)

static inline void update_rq_clock(struct rq *rq)
{
	rq->clock = sched_clock_cpu(cpu_of(rq));
}

/*
 * Tunables that become constants when CONFIG_SCHED_DEBUG is off:
 */
#ifdef CONFIG_SCHED_DEBUG
# define const_debug __read_mostly
#else
# define const_debug static const
#endif

/**
 * runqueue_is_locked
 *
 * Returns true if the current cpu runqueue is locked.
 * This interface allows printk to be called with the runqueue lock
 * held and know whether or not it is OK to wake up the klogd.
 */
int runqueue_is_locked(void)
{
	int cpu = get_cpu();
	struct rq *rq = cpu_rq(cpu);
	int ret;

	ret = spin_is_locked(&rq->lock);
	put_cpu();
	return ret;
}

/*
 * Debugging: various feature bits
 */

#define SCHED_FEAT(name, enabled)	\
	__SCHED_FEAT_##name ,

enum {
#include "sched_features.h"
};

#undef SCHED_FEAT

#define SCHED_FEAT(name, enabled)	\
	(1UL << __SCHED_FEAT_##name) * enabled |

const_debug unsigned int sysctl_sched_features =
#include "sched_features.h"
	0;

#undef SCHED_FEAT

#ifdef CONFIG_SCHED_DEBUG
#define SCHED_FEAT(name, enabled)	\
	#name ,

static __read_mostly char *sched_feat_names[] = {
#include "sched_features.h"
	NULL
};

#undef SCHED_FEAT

static int sched_feat_show(struct seq_file *m, void *v)
{
	int i;

	for (i = 0; sched_feat_names[i]; i++) {
		if (!(sysctl_sched_features & (1UL << i)))
			seq_puts(m, "NO_");
		seq_printf(m, "%s ", sched_feat_names[i]);
	}
	seq_puts(m, "\n");

	return 0;
}

static ssize_t
sched_feat_write(struct file *filp, const char __user *ubuf,
		size_t cnt, loff_t *ppos)
{
	char buf[64];
	char *cmp = buf;
	int neg = 0;
	int i;

	if (cnt > 63)
		cnt = 63;

	if (copy_from_user(&buf, ubuf, cnt))
		return -EFAULT;

	buf[cnt] = 0;

	if (strncmp(buf, "NO_", 3) == 0) {
		neg = 1;
		cmp += 3;
	}

	for (i = 0; sched_feat_names[i]; i++) {
		int len = strlen(sched_feat_names[i]);

		if (strncmp(cmp, sched_feat_names[i], len) == 0) {
			if (neg)
				sysctl_sched_features &= ~(1UL << i);
			else
				sysctl_sched_features |= (1UL << i);
			break;
		}
	}

	if (!sched_feat_names[i])
		return -EINVAL;

	filp->f_pos += cnt;

	return cnt;
}

static int sched_feat_open(struct inode *inode, struct file *filp)
{
	return single_open(filp, sched_feat_show, NULL);
}

static struct file_operations sched_feat_fops = {
	.open		= sched_feat_open,
	.write		= sched_feat_write,
	.read		= seq_read,
	.llseek		= seq_lseek,
	.release	= single_release,
};

static __init int sched_init_debug(void)
{
	debugfs_create_file("sched_features", 0644, NULL, NULL,
			&sched_feat_fops);

	return 0;
}
late_initcall(sched_init_debug);

#endif

#define sched_feat(x) (sysctl_sched_features & (1UL << __SCHED_FEAT_##x))

/*
 * Number of tasks to iterate in a single balance run.
 * Limited because this is done with IRQs disabled.
 */
const_debug unsigned int sysctl_sched_nr_migrate = 32;

/*
 * ratelimit for updating the group shares.
 * default: 0.25ms
 */
unsigned int sysctl_sched_shares_ratelimit = 250000;

/*
 * Inject some fuzzyness into changing the per-cpu group shares
 * this avoids remote rq-locks at the expense of fairness.
 * default: 4
 */
unsigned int sysctl_sched_shares_thresh = 4;

/*
 * period over which we measure -rt task cpu usage in us.
 * default: 1s
 */
unsigned int sysctl_sched_rt_period = 1000000;

static __read_mostly int scheduler_running;

/*
 * part of the period that we allow rt tasks to run in us.
 * default: 0.95s
 */
int sysctl_sched_rt_runtime = 950000;

static inline u64 global_rt_period(void)
{
	return (u64)sysctl_sched_rt_period * NSEC_PER_USEC;
}

static inline u64 global_rt_runtime(void)
{
	if (sysctl_sched_rt_runtime < 0)
		return RUNTIME_INF;

	return (u64)sysctl_sched_rt_runtime * NSEC_PER_USEC;
}

#ifndef prepare_arch_switch
# define prepare_arch_switch(next)	do { } while (0)
#endif
#ifndef finish_arch_switch
# define finish_arch_switch(prev)	do { } while (0)
#endif

static inline int task_current(struct rq *rq, struct task_struct *p)
{
	return rq->curr == p;
}

#ifndef __ARCH_WANT_UNLOCKED_CTXSW
static inline int task_running(struct rq *rq, struct task_struct *p)
{
	return task_current(rq, p);
}

static inline void prepare_lock_switch(struct rq *rq, struct task_struct *next)
{
}

static inline void finish_lock_switch(struct rq *rq, struct task_struct *prev)
{
#ifdef CONFIG_DEBUG_SPINLOCK
	/* this is a valid case when another task releases the spinlock */
	rq->lock.owner = current;
#endif
	/*
	 * If we are tracking spinlock dependencies then we have to
	 * fix up the runqueue lock - which gets 'carried over' from
	 * prev into current:
	 */
	spin_acquire(&rq->lock.dep_map, 0, 0, _THIS_IP_);

	spin_unlock_irq(&rq->lock);
}

#else /* __ARCH_WANT_UNLOCKED_CTXSW */
static inline int task_running(struct rq *rq, struct task_struct *p)
{
#ifdef CONFIG_SMP
	return p->oncpu;
#else
	return task_current(rq, p);
#endif
}

static inline void prepare_lock_switch(struct rq *rq, struct task_struct *next)
{
#ifdef CONFIG_SMP
	/*
	 * We can optimise this out completely for !SMP, because the
	 * SMP rebalancing from interrupt is the only thing that cares
	 * here.
	 */
	next->oncpu = 1;
#endif
#ifdef __ARCH_WANT_INTERRUPTS_ON_CTXSW
	spin_unlock_irq(&rq->lock);
#else
	spin_unlock(&rq->lock);
#endif
}

static inline void finish_lock_switch(struct rq *rq, struct task_struct *prev)
{
#ifdef CONFIG_SMP
	/*
	 * After ->oncpu is cleared, the task can be moved to a different CPU.
	 * We must ensure this doesn't happen until the switch is completely
	 * finished.
	 */
	smp_wmb();
	prev->oncpu = 0;
#endif
#ifndef __ARCH_WANT_INTERRUPTS_ON_CTXSW
	local_irq_enable();
#endif
}
#endif /* __ARCH_WANT_UNLOCKED_CTXSW */

/*
 * __task_rq_lock - lock the runqueue a given task resides on.
 * Must be called interrupts disabled.
 */
static inline struct rq *__task_rq_lock(struct task_struct *p)
	__acquires(rq->lock)
{
	for (;;) {
		struct rq *rq = task_rq(p);
		spin_lock(&rq->lock);
		if (likely(rq == task_rq(p)))
			return rq;
		spin_unlock(&rq->lock);
	}
}

/*
 * task_rq_lock - lock the runqueue a given task resides on and disable
 * interrupts. Note the ordering: we can safely lookup the task_rq without
 * explicitly disabling preemption.
 */
static struct rq *task_rq_lock(struct task_struct *p, unsigned long *flags)
	__acquires(rq->lock)
{
	struct rq *rq;

	for (;;) {
		local_irq_save(*flags);
		rq = task_rq(p);
		spin_lock(&rq->lock);
		if (likely(rq == task_rq(p)))
			return rq;
		spin_unlock_irqrestore(&rq->lock, *flags);
	}
}

void task_rq_unlock_wait(struct task_struct *p)
{
	struct rq *rq = task_rq(p);

	smp_mb(); /* spin-unlock-wait is not a full memory barrier */
	spin_unlock_wait(&rq->lock);
}

static void __task_rq_unlock(struct rq *rq)
	__releases(rq->lock)
{
	spin_unlock(&rq->lock);
}

static inline void task_rq_unlock(struct rq *rq, unsigned long *flags)
	__releases(rq->lock)
{
	spin_unlock_irqrestore(&rq->lock, *flags);
}

/*
 * this_rq_lock - lock this runqueue and disable interrupts.
 */
static struct rq *this_rq_lock(void)
	__acquires(rq->lock)
{
	struct rq *rq;

	local_irq_disable();
	rq = this_rq();
	spin_lock(&rq->lock);

	return rq;
}

#ifdef CONFIG_SCHED_HRTICK
/*
 * Use HR-timers to deliver accurate preemption points.
 *
 * Its all a bit involved since we cannot program an hrt while holding the
 * rq->lock. So what we do is store a state in in rq->hrtick_* and ask for a
 * reschedule event.
 *
 * When we get rescheduled we reprogram the hrtick_timer outside of the
 * rq->lock.
 */

/*
 * Use hrtick when:
 *  - enabled by features
 *  - hrtimer is actually high res
 */
static inline int hrtick_enabled(struct rq *rq)
{
	if (!sched_feat(HRTICK))
		return 0;
	if (!cpu_active(cpu_of(rq)))
		return 0;
	return hrtimer_is_hres_active(&rq->hrtick_timer);
}

static void hrtick_clear(struct rq *rq)
{
	if (hrtimer_active(&rq->hrtick_timer))
		hrtimer_cancel(&rq->hrtick_timer);
}

/*
 * High-resolution timer tick.
 * Runs from hardirq context with interrupts disabled.
 */
static enum hrtimer_restart hrtick(struct hrtimer *timer)
{
	struct rq *rq = container_of(timer, struct rq, hrtick_timer);

	WARN_ON_ONCE(cpu_of(rq) != smp_processor_id());

	spin_lock(&rq->lock);
	update_rq_clock(rq);
	rq->curr->sched_class->task_tick(rq, rq->curr, 1);
	spin_unlock(&rq->lock);

	return HRTIMER_NORESTART;
}

#ifdef CONFIG_SMP
/*
 * called from hardirq (IPI) context
 */
static void __hrtick_start(void *arg)
{
	struct rq *rq = arg;

	spin_lock(&rq->lock);
	hrtimer_restart(&rq->hrtick_timer);
	rq->hrtick_csd_pending = 0;
	spin_unlock(&rq->lock);
}

/*
 * Called to set the hrtick timer state.
 *
 * called with rq->lock held and irqs disabled
 */
static void hrtick_start(struct rq *rq, u64 delay)
{
	struct hrtimer *timer = &rq->hrtick_timer;
	ktime_t time = ktime_add_ns(timer->base->get_time(), delay);

	hrtimer_set_expires(timer, time);

	if (rq == this_rq()) {
		hrtimer_restart(timer);
	} else if (!rq->hrtick_csd_pending) {
		__smp_call_function_single(cpu_of(rq), &rq->hrtick_csd);
		rq->hrtick_csd_pending = 1;
	}
}

static int
hotplug_hrtick(struct notifier_block *nfb, unsigned long action, void *hcpu)
{
	int cpu = (int)(long)hcpu;

	switch (action) {
	case CPU_UP_CANCELED:
	case CPU_UP_CANCELED_FROZEN:
	case CPU_DOWN_PREPARE:
	case CPU_DOWN_PREPARE_FROZEN:
	case CPU_DEAD:
	case CPU_DEAD_FROZEN:
		hrtick_clear(cpu_rq(cpu));
		return NOTIFY_OK;
	}

	return NOTIFY_DONE;
}

static __init void init_hrtick(void)
{
	hotcpu_notifier(hotplug_hrtick, 0);
}
#else
/*
 * Called to set the hrtick timer state.
 *
 * called with rq->lock held and irqs disabled
 */
static void hrtick_start(struct rq *rq, u64 delay)
{
	hrtimer_start(&rq->hrtick_timer, ns_to_ktime(delay), HRTIMER_MODE_REL);
}

static inline void init_hrtick(void)
{
}
#endif /* CONFIG_SMP */

static void init_rq_hrtick(struct rq *rq)
{
#ifdef CONFIG_SMP
	rq->hrtick_csd_pending = 0;

	rq->hrtick_csd.flags = 0;
	rq->hrtick_csd.func = __hrtick_start;
	rq->hrtick_csd.info = rq;
#endif

	hrtimer_init(&rq->hrtick_timer, CLOCK_MONOTONIC, HRTIMER_MODE_REL);
	rq->hrtick_timer.function = hrtick;
	rq->hrtick_timer.cb_mode = HRTIMER_CB_IRQSAFE_PERCPU;
}
#else	/* CONFIG_SCHED_HRTICK */
static inline void hrtick_clear(struct rq *rq)
{
}

static inline void init_rq_hrtick(struct rq *rq)
{
}

static inline void init_hrtick(void)
{
}
#endif	/* CONFIG_SCHED_HRTICK */

/*
 * resched_task - mark a task 'to be rescheduled now'.
 *
 * On UP this means the setting of the need_resched flag, on SMP it
 * might also involve a cross-CPU call to trigger the scheduler on
 * the target CPU.
 */
#ifdef CONFIG_SMP

#ifndef tsk_is_polling
#define tsk_is_polling(t) test_tsk_thread_flag(t, TIF_POLLING_NRFLAG)
#endif

static void resched_task(struct task_struct *p)
{
	int cpu;

	assert_spin_locked(&task_rq(p)->lock);

	if (unlikely(test_tsk_thread_flag(p, TIF_NEED_RESCHED)))
		return;

	set_tsk_thread_flag(p, TIF_NEED_RESCHED);

	cpu = task_cpu(p);
	if (cpu == smp_processor_id())
		return;

	/* NEED_RESCHED must be visible before we test polling */
	smp_mb();
	if (!tsk_is_polling(p))
		smp_send_reschedule(cpu);
}

static void resched_cpu(int cpu)
{
	struct rq *rq = cpu_rq(cpu);
	unsigned long flags;

	if (!spin_trylock_irqsave(&rq->lock, flags))
		return;
	resched_task(cpu_curr(cpu));
	spin_unlock_irqrestore(&rq->lock, flags);
}

#ifdef CONFIG_NO_HZ
/*
 * When add_timer_on() enqueues a timer into the timer wheel of an
 * idle CPU then this timer might expire before the next timer event
 * which is scheduled to wake up that CPU. In case of a completely
 * idle system the next event might even be infinite time into the
 * future. wake_up_idle_cpu() ensures that the CPU is woken up and
 * leaves the inner idle loop so the newly added timer is taken into
 * account when the CPU goes back to idle and evaluates the timer
 * wheel for the next timer event.
 */
void wake_up_idle_cpu(int cpu)
{
	struct rq *rq = cpu_rq(cpu);

	if (cpu == smp_processor_id())
		return;

	/*
	 * This is safe, as this function is called with the timer
	 * wheel base lock of (cpu) held. When the CPU is on the way
	 * to idle and has not yet set rq->curr to idle then it will
	 * be serialized on the timer wheel base lock and take the new
	 * timer into account automatically.
	 */
	if (rq->curr != rq->idle)
		return;

	/*
	 * We can set TIF_RESCHED on the idle task of the other CPU
	 * lockless. The worst case is that the other CPU runs the
	 * idle task through an additional NOOP schedule()
	 */
	set_tsk_thread_flag(rq->idle, TIF_NEED_RESCHED);

	/* NEED_RESCHED must be visible before we test polling */
	smp_mb();
	if (!tsk_is_polling(rq->idle))
		smp_send_reschedule(cpu);
}
#endif /* CONFIG_NO_HZ */

#else /* !CONFIG_SMP */
static void resched_task(struct task_struct *p)
{
	assert_spin_locked(&task_rq(p)->lock);
	set_tsk_need_resched(p);
}
#endif /* CONFIG_SMP */

#if BITS_PER_LONG == 32
# define WMULT_CONST	(~0UL)
#else
# define WMULT_CONST	(1UL << 32)
#endif

#define WMULT_SHIFT	32

/*
 * Shift right and round:
 */
#define SRR(x, y) (((x) + (1UL << ((y) - 1))) >> (y))

/*
 * delta *= weight / lw
 */
static unsigned long
calc_delta_mine(unsigned long delta_exec, unsigned long weight,
		struct load_weight *lw)
{
	u64 tmp;

	if (!lw->inv_weight) {
		if (BITS_PER_LONG > 32 && unlikely(lw->weight >= WMULT_CONST))
			lw->inv_weight = 1;
		else
			lw->inv_weight = 1 + (WMULT_CONST-lw->weight/2)
				/ (lw->weight+1);
	}

	tmp = (u64)delta_exec * weight;
	/*
	 * Check whether we'd overflow the 64-bit multiplication:
	 */
	if (unlikely(tmp > WMULT_CONST))
		tmp = SRR(SRR(tmp, WMULT_SHIFT/2) * lw->inv_weight,
			WMULT_SHIFT/2);
	else
		tmp = SRR(tmp * lw->inv_weight, WMULT_SHIFT);

	return (unsigned long)min(tmp, (u64)(unsigned long)LONG_MAX);
}

static inline void update_load_add(struct load_weight *lw, unsigned long inc)
{
	lw->weight += inc;
	lw->inv_weight = 0;
}

static inline void update_load_sub(struct load_weight *lw, unsigned long dec)
{
	lw->weight -= dec;
	lw->inv_weight = 0;
}

/*
 * To aid in avoiding the subversion of "niceness" due to uneven distribution
 * of tasks with abnormal "nice" values across CPUs the contribution that
 * each task makes to its run queue's load is weighted according to its
 * scheduling class and "nice" value. For SCHED_NORMAL tasks this is just a
 * scaled version of the new time slice allocation that they receive on time
 * slice expiry etc.
 */

#define WEIGHT_IDLEPRIO		2
#define WMULT_IDLEPRIO		(1 << 31)

/*
 * Nice levels are multiplicative, with a gentle 10% change for every
 * nice level changed. I.e. when a CPU-bound task goes from nice 0 to
 * nice 1, it will get ~10% less CPU time than another CPU-bound task
 * that remained on nice 0.
 *
 * The "10% effect" is relative and cumulative: from _any_ nice level,
 * if you go up 1 level, it's -10% CPU usage, if you go down 1 level
 * it's +10% CPU usage. (to achieve that we use a multiplier of 1.25.
 * If a task goes up by ~10% and another task goes down by ~10% then
 * the relative distance between them is ~25%.)
 */
static const int prio_to_weight[40] = {
 /* -20 */     88761,     71755,     56483,     46273,     36291,
 /* -15 */     29154,     23254,     18705,     14949,     11916,
 /* -10 */      9548,      7620,      6100,      4904,      3906,
 /*  -5 */      3121,      2501,      1991,      1586,      1277,
 /*   0 */      1024,       820,       655,       526,       423,
 /*   5 */       335,       272,       215,       172,       137,
 /*  10 */       110,        87,        70,        56,        45,
 /*  15 */        36,        29,        23,        18,        15,
};

/*
 * Inverse (2^32/x) values of the prio_to_weight[] array, precalculated.
 *
 * In cases where the weight does not change often, we can use the
 * precalculated inverse to speed up arithmetics by turning divisions
 * into multiplications:
 */
static const u32 prio_to_wmult[40] = {
 /* -20 */     48388,     59856,     76040,     92818,    118348,
 /* -15 */    147320,    184698,    229616,    287308,    360437,
 /* -10 */    449829,    563644,    704093,    875809,   1099582,
 /*  -5 */   1376151,   1717300,   2157191,   2708050,   3363326,
 /*   0 */   4194304,   5237765,   6557202,   8165337,  10153587,
 /*   5 */  12820798,  15790321,  19976592,  24970740,  31350126,
 /*  10 */  39045157,  49367440,  61356676,  76695844,  95443717,
 /*  15 */ 119304647, 148102320, 186737708, 238609294, 286331153,
};

static void activate_task(struct rq *rq, struct task_struct *p, int wakeup);

/*
 * runqueue iterator, to support SMP load-balancing between different
 * scheduling classes, without having to expose their internal data
 * structures to the load-balancing proper:
 */
struct rq_iterator {
	void *arg;
	struct task_struct *(*start)(void *);
	struct task_struct *(*next)(void *);
};

#ifdef CONFIG_SMP
static unsigned long
balance_tasks(struct rq *this_rq, int this_cpu, struct rq *busiest,
	      unsigned long max_load_move, struct sched_domain *sd,
	      enum cpu_idle_type idle, int *all_pinned,
	      int *this_best_prio, struct rq_iterator *iterator);

static int
iter_move_one_task(struct rq *this_rq, int this_cpu, struct rq *busiest,
		   struct sched_domain *sd, enum cpu_idle_type idle,
		   struct rq_iterator *iterator);
#endif

#ifdef CONFIG_CGROUP_CPUACCT
static void cpuacct_charge(struct task_struct *tsk, u64 cputime);
#else
static inline void cpuacct_charge(struct task_struct *tsk, u64 cputime) {}
#endif

static inline void inc_cpu_load(struct rq *rq, unsigned long load)
{
	update_load_add(&rq->load, load);
}

static inline void dec_cpu_load(struct rq *rq, unsigned long load)
{
	update_load_sub(&rq->load, load);
}

#if (defined(CONFIG_SMP) && defined(CONFIG_FAIR_GROUP_SCHED)) || defined(CONFIG_RT_GROUP_SCHED)
typedef int (*tg_visitor)(struct task_group *, void *);

/*
 * Iterate the full tree, calling @down when first entering a node and @up when
 * leaving it for the final time.
 */
static int walk_tg_tree(tg_visitor down, tg_visitor up, void *data)
{
	struct task_group *parent, *child;
	int ret;

	rcu_read_lock();
	parent = &root_task_group;
down:
	ret = (*down)(parent, data);
	if (ret)
		goto out_unlock;
	list_for_each_entry_rcu(child, &parent->children, siblings) {
		parent = child;
		goto down;

up:
		continue;
	}
	ret = (*up)(parent, data);
	if (ret)
		goto out_unlock;

	child = parent;
	parent = parent->parent;
	if (parent)
		goto up;
out_unlock:
	rcu_read_unlock();

	return ret;
}

static int tg_nop(struct task_group *tg, void *data)
{
	return 0;
}
#endif

#ifdef CONFIG_SMP
static unsigned long source_load(int cpu, int type);
static unsigned long target_load(int cpu, int type);
static int task_hot(struct task_struct *p, u64 now, struct sched_domain *sd);

static unsigned long cpu_avg_load_per_task(int cpu)
{
	struct rq *rq = cpu_rq(cpu);
	unsigned long nr_running = ACCESS_ONCE(rq->nr_running);

	if (nr_running)
		rq->avg_load_per_task = rq->load.weight / nr_running;
	else
		rq->avg_load_per_task = 0;

	return rq->avg_load_per_task;
}

#ifdef CONFIG_FAIR_GROUP_SCHED

static void __set_se_shares(struct sched_entity *se, unsigned long shares);

/*
 * Calculate and set the cpu's group shares.
 */
static void
update_group_shares_cpu(struct task_group *tg, int cpu,
			unsigned long sd_shares, unsigned long sd_rq_weight)
{
	unsigned long shares;
	unsigned long rq_weight;

	if (!tg->se[cpu])
		return;

	rq_weight = tg->cfs_rq[cpu]->rq_weight;

	/*
	 *           \Sum shares * rq_weight
	 * shares =  -----------------------
	 *               \Sum rq_weight
	 *
	 */
	shares = (sd_shares * rq_weight) / sd_rq_weight;
	shares = clamp_t(unsigned long, shares, MIN_SHARES, MAX_SHARES);

	if (abs(shares - tg->se[cpu]->load.weight) >
			sysctl_sched_shares_thresh) {
		struct rq *rq = cpu_rq(cpu);
		unsigned long flags;

		spin_lock_irqsave(&rq->lock, flags);
		tg->cfs_rq[cpu]->shares = shares;

		__set_se_shares(tg->se[cpu], shares);
		spin_unlock_irqrestore(&rq->lock, flags);
	}
}

/*
 * Re-compute the task group their per cpu shares over the given domain.
 * This needs to be done in a bottom-up fashion because the rq weight of a
 * parent group depends on the shares of its child groups.
 */
static int tg_shares_up(struct task_group *tg, void *data)
{
	unsigned long weight, rq_weight = 0;
	unsigned long shares = 0;
	struct sched_domain *sd = data;
	int i;

	for_each_cpu(i, sched_domain_span(sd)) {
		/*
		 * If there are currently no tasks on the cpu pretend there
		 * is one of average load so that when a new task gets to
		 * run here it will not get delayed by group starvation.
		 */
		weight = tg->cfs_rq[i]->load.weight;
		if (!weight)
			weight = NICE_0_LOAD;

		tg->cfs_rq[i]->rq_weight = weight;
		rq_weight += weight;
		shares += tg->cfs_rq[i]->shares;
	}

	if ((!shares && rq_weight) || shares > tg->shares)
		shares = tg->shares;

	if (!sd->parent || !(sd->parent->flags & SD_LOAD_BALANCE))
		shares = tg->shares;

	for_each_cpu(i, sched_domain_span(sd))
		update_group_shares_cpu(tg, i, shares, rq_weight);

	return 0;
}

/*
 * Compute the cpu's hierarchical load factor for each task group.
 * This needs to be done in a top-down fashion because the load of a child
 * group is a fraction of its parents load.
 */
static int tg_load_down(struct task_group *tg, void *data)
{
	unsigned long load;
	long cpu = (long)data;

	if (!tg->parent) {
		load = cpu_rq(cpu)->load.weight;
	} else {
		load = tg->parent->cfs_rq[cpu]->h_load;
		load *= tg->cfs_rq[cpu]->shares;
		load /= tg->parent->cfs_rq[cpu]->load.weight + 1;
	}

	tg->cfs_rq[cpu]->h_load = load;

	return 0;
}

static void update_shares(struct sched_domain *sd)
{
	u64 now = cpu_clock(raw_smp_processor_id());
	s64 elapsed = now - sd->last_update;

	if (elapsed >= (s64)(u64)sysctl_sched_shares_ratelimit) {
		sd->last_update = now;
		walk_tg_tree(tg_nop, tg_shares_up, sd);
	}
}

static void update_shares_locked(struct rq *rq, struct sched_domain *sd)
{
	spin_unlock(&rq->lock);
	update_shares(sd);
	spin_lock(&rq->lock);
}

static void update_h_load(long cpu)
{
	walk_tg_tree(tg_load_down, tg_nop, (void *)cpu);
}

#else

static inline void update_shares(struct sched_domain *sd)
{
}

static inline void update_shares_locked(struct rq *rq, struct sched_domain *sd)
{
}

#endif

#endif

#ifdef CONFIG_FAIR_GROUP_SCHED
static void cfs_rq_set_shares(struct cfs_rq *cfs_rq, unsigned long shares)
{
#ifdef CONFIG_SMP
	cfs_rq->shares = shares;
#endif
}
#endif

#include "sched_stats.h"
#include "sched_idletask.c"
#include "sched_fair.c"
#include "sched_rt.c"
#ifdef CONFIG_SCHED_DEBUG
# include "sched_debug.c"
#endif

#define sched_class_highest (&rt_sched_class)
#define for_each_class(class) \
   for (class = sched_class_highest; class; class = class->next)

static void inc_nr_running(struct rq *rq)
{
	rq->nr_running++;
}

static void dec_nr_running(struct rq *rq)
{
	rq->nr_running--;
}

static void set_load_weight(struct task_struct *p)
{
	if (task_has_rt_policy(p)) {
		p->se.load.weight = prio_to_weight[0] * 2;
		p->se.load.inv_weight = prio_to_wmult[0] >> 1;
		return;
	}

	/*
	 * SCHED_IDLE tasks get minimal weight:
	 */
	if (p->policy == SCHED_IDLE) {
		p->se.load.weight = WEIGHT_IDLEPRIO;
		p->se.load.inv_weight = WMULT_IDLEPRIO;
		return;
	}

	p->se.load.weight = prio_to_weight[p->static_prio - MAX_RT_PRIO];
	p->se.load.inv_weight = prio_to_wmult[p->static_prio - MAX_RT_PRIO];
}

static void update_avg(u64 *avg, u64 sample)
{
	s64 diff = sample - *avg;
	*avg += diff >> 3;
}

static void enqueue_task(struct rq *rq, struct task_struct *p, int wakeup)
{
	sched_info_queued(p);
	p->sched_class->enqueue_task(rq, p, wakeup);
	p->se.on_rq = 1;
}

static void dequeue_task(struct rq *rq, struct task_struct *p, int sleep)
{
	if (sleep && p->se.last_wakeup) {
		update_avg(&p->se.avg_overlap,
			   p->se.sum_exec_runtime - p->se.last_wakeup);
		p->se.last_wakeup = 0;
	}

	sched_info_dequeued(p);
	p->sched_class->dequeue_task(rq, p, sleep);
	p->se.on_rq = 0;
}

/*
 * __normal_prio - return the priority that is based on the static prio
 */
static inline int __normal_prio(struct task_struct *p)
{
	return p->static_prio;
}

/*
 * Calculate the expected normal priority: i.e. priority
 * without taking RT-inheritance into account. Might be
 * boosted by interactivity modifiers. Changes upon fork,
 * setprio syscalls, and whenever the interactivity
 * estimator recalculates.
 */
static inline int normal_prio(struct task_struct *p)
{
	int prio;

	if (task_has_rt_policy(p))
		prio = MAX_RT_PRIO-1 - p->rt_priority;
	else
		prio = __normal_prio(p);
	return prio;
}

/*
 * Calculate the current priority, i.e. the priority
 * taken into account by the scheduler. This value might
 * be boosted by RT tasks, or might be boosted by
 * interactivity modifiers. Will be RT if the task got
 * RT-boosted. If not then it returns p->normal_prio.
 */
static int effective_prio(struct task_struct *p)
{
	p->normal_prio = normal_prio(p);
	/*
	 * If we are RT tasks or we were boosted to RT priority,
	 * keep the priority unchanged. Otherwise, update priority
	 * to the normal priority:
	 */
	if (!rt_prio(p->prio))
		return p->normal_prio;
	return p->prio;
}

/*
 * activate_task - move a task to the runqueue.
 */
static void activate_task(struct rq *rq, struct task_struct *p, int wakeup)
{
	if (task_contributes_to_load(p))
		rq->nr_uninterruptible--;

	enqueue_task(rq, p, wakeup);
	inc_nr_running(rq);
}

/*
 * deactivate_task - remove a task from the runqueue.
 */
static void deactivate_task(struct rq *rq, struct task_struct *p, int sleep)
{
	if (task_contributes_to_load(p))
		rq->nr_uninterruptible++;

	dequeue_task(rq, p, sleep);
	dec_nr_running(rq);
}

/**
 * task_curr - is this task currently executing on a CPU?
 * @p: the task in question.
 */
inline int task_curr(const struct task_struct *p)
{
	return cpu_curr(task_cpu(p)) == p;
}

static inline void __set_task_cpu(struct task_struct *p, unsigned int cpu)
{
	set_task_rq(p, cpu);
#ifdef CONFIG_SMP
	/*
	 * After ->cpu is set up to a new value, task_rq_lock(p, ...) can be
	 * successfuly executed on another CPU. We must ensure that updates of
	 * per-task data have been completed by this moment.
	 */
	smp_wmb();
	task_thread_info(p)->cpu = cpu;
#endif
}

static inline void check_class_changed(struct rq *rq, struct task_struct *p,
				       const struct sched_class *prev_class,
				       int oldprio, int running)
{
	if (prev_class != p->sched_class) {
		if (prev_class->switched_from)
			prev_class->switched_from(rq, p, running);
		p->sched_class->switched_to(rq, p, running);
	} else
		p->sched_class->prio_changed(rq, p, oldprio, running);
}

#ifdef CONFIG_SMP

/* Used instead of source_load when we know the type == 0 */
static unsigned long weighted_cpuload(const int cpu)
{
	return cpu_rq(cpu)->load.weight;
}

/*
 * Is this task likely cache-hot:
 */
static int
task_hot(struct task_struct *p, u64 now, struct sched_domain *sd)
{
	s64 delta;

	/*
	 * Buddy candidates are cache hot:
	 */
	if (sched_feat(CACHE_HOT_BUDDY) &&
			(&p->se == cfs_rq_of(&p->se)->next ||
			 &p->se == cfs_rq_of(&p->se)->last))
		return 1;

	if (p->sched_class != &fair_sched_class)
		return 0;

	if (sysctl_sched_migration_cost == -1)
		return 1;
	if (sysctl_sched_migration_cost == 0)
		return 0;

	delta = now - p->se.exec_start;

	return delta < (s64)sysctl_sched_migration_cost;
}


void set_task_cpu(struct task_struct *p, unsigned int new_cpu)
{
	int old_cpu = task_cpu(p);
	struct rq *old_rq = cpu_rq(old_cpu), *new_rq = cpu_rq(new_cpu);
	struct cfs_rq *old_cfsrq = task_cfs_rq(p),
		      *new_cfsrq = cpu_cfs_rq(old_cfsrq, new_cpu);
	u64 clock_offset;

	clock_offset = old_rq->clock - new_rq->clock;

#ifdef CONFIG_SCHEDSTATS
	if (p->se.wait_start)
		p->se.wait_start -= clock_offset;
	if (p->se.sleep_start)
		p->se.sleep_start -= clock_offset;
	if (p->se.block_start)
		p->se.block_start -= clock_offset;
	if (old_cpu != new_cpu) {
		schedstat_inc(p, se.nr_migrations);
		if (task_hot(p, old_rq->clock, NULL))
			schedstat_inc(p, se.nr_forced2_migrations);
	}
#endif
	p->se.vruntime -= old_cfsrq->min_vruntime -
					 new_cfsrq->min_vruntime;

	__set_task_cpu(p, new_cpu);
}

struct migration_req {
	struct list_head list;

	struct task_struct *task;
	int dest_cpu;

	struct completion done;
};

/*
 * The task's runqueue lock must be held.
 * Returns true if you have to wait for migration thread.
 */
static int
migrate_task(struct task_struct *p, int dest_cpu, struct migration_req *req)
{
	struct rq *rq = task_rq(p);

	/*
	 * If the task is not on a runqueue (and not running), then
	 * it is sufficient to simply update the task's cpu field.
	 */
	if (!p->se.on_rq && !task_running(rq, p)) {
		set_task_cpu(p, dest_cpu);
		return 0;
	}

	init_completion(&req->done);
	req->task = p;
	req->dest_cpu = dest_cpu;
	list_add(&req->list, &rq->migration_queue);

	return 1;
}

/*
 * wait_task_inactive - wait for a thread to unschedule.
 *
 * If @match_state is nonzero, it's the @p->state value just checked and
 * not expected to change.  If it changes, i.e. @p might have woken up,
 * then return zero.  When we succeed in waiting for @p to be off its CPU,
 * we return a positive number (its total switch count).  If a second call
 * a short while later returns the same number, the caller can be sure that
 * @p has remained unscheduled the whole time.
 *
 * The caller must ensure that the task *will* unschedule sometime soon,
 * else this function might spin for a *long* time. This function can't
 * be called with interrupts off, or it may introduce deadlock with
 * smp_call_function() if an IPI is sent by the same process we are
 * waiting to become inactive.
 */
unsigned long wait_task_inactive(struct task_struct *p, long match_state)
{
	unsigned long flags;
	int running, on_rq;
	unsigned long ncsw;
	struct rq *rq;

	for (;;) {
		/*
		 * We do the initial early heuristics without holding
		 * any task-queue locks at all. We'll only try to get
		 * the runqueue lock when things look like they will
		 * work out!
		 */
		rq = task_rq(p);

		/*
		 * If the task is actively running on another CPU
		 * still, just relax and busy-wait without holding
		 * any locks.
		 *
		 * NOTE! Since we don't hold any locks, it's not
		 * even sure that "rq" stays as the right runqueue!
		 * But we don't care, since "task_running()" will
		 * return false if the runqueue has changed and p
		 * is actually now running somewhere else!
		 */
		while (task_running(rq, p)) {
			if (match_state && unlikely(p->state != match_state))
				return 0;
			cpu_relax();
		}

		/*
		 * Ok, time to look more closely! We need the rq
		 * lock now, to be *sure*. If we're wrong, we'll
		 * just go back and repeat.
		 */
		rq = task_rq_lock(p, &flags);
		trace_sched_wait_task(rq, p);
		running = task_running(rq, p);
		on_rq = p->se.on_rq;
		ncsw = 0;
		if (!match_state || p->state == match_state)
			ncsw = p->nvcsw | LONG_MIN; /* sets MSB */
		task_rq_unlock(rq, &flags);

		/*
		 * If it changed from the expected state, bail out now.
		 */
		if (unlikely(!ncsw))
			break;

		/*
		 * Was it really running after all now that we
		 * checked with the proper locks actually held?
		 *
		 * Oops. Go back and try again..
		 */
		if (unlikely(running)) {
			cpu_relax();
			continue;
		}

		/*
		 * It's not enough that it's not actively running,
		 * it must be off the runqueue _entirely_, and not
		 * preempted!
		 *
		 * So if it wa still runnable (but just not actively
		 * running right now), it's preempted, and we should
		 * yield - it could be a while.
		 */
		if (unlikely(on_rq)) {
			schedule_timeout_uninterruptible(1);
			continue;
		}

		/*
		 * Ahh, all good. It wasn't running, and it wasn't
		 * runnable, which means that it will never become
		 * running in the future either. We're all done!
		 */
		break;
	}

	return ncsw;
}

/***
 * kick_process - kick a running thread to enter/exit the kernel
 * @p: the to-be-kicked thread
 *
 * Cause a process which is running on another CPU to enter
 * kernel-mode, without any delay. (to get signals handled.)
 *
 * NOTE: this function doesnt have to take the runqueue lock,
 * because all it wants to ensure is that the remote task enters
 * the kernel. If the IPI races and the task has been migrated
 * to another CPU then no harm is done and the purpose has been
 * achieved as well.
 */
void kick_process(struct task_struct *p)
{
	int cpu;

	preempt_disable();
	cpu = task_cpu(p);
	if ((cpu != smp_processor_id()) && task_curr(p))
		smp_send_reschedule(cpu);
	preempt_enable();
}

/*
 * Return a low guess at the load of a migration-source cpu weighted
 * according to the scheduling class and "nice" value.
 *
 * We want to under-estimate the load of migration sources, to
 * balance conservatively.
 */
static unsigned long source_load(int cpu, int type)
{
	struct rq *rq = cpu_rq(cpu);
	unsigned long total = weighted_cpuload(cpu);

	if (type == 0 || !sched_feat(LB_BIAS))
		return total;

	return min(rq->cpu_load[type-1], total);
}

/*
 * Return a high guess at the load of a migration-target cpu weighted
 * according to the scheduling class and "nice" value.
 */
static unsigned long target_load(int cpu, int type)
{
	struct rq *rq = cpu_rq(cpu);
	unsigned long total = weighted_cpuload(cpu);

	if (type == 0 || !sched_feat(LB_BIAS))
		return total;

	return max(rq->cpu_load[type-1], total);
}

/*
 * find_idlest_group finds and returns the least busy CPU group within the
 * domain.
 */
static struct sched_group *
find_idlest_group(struct sched_domain *sd, struct task_struct *p, int this_cpu)
{
	struct sched_group *idlest = NULL, *this = NULL, *group = sd->groups;
	unsigned long min_load = ULONG_MAX, this_load = 0;
	int load_idx = sd->forkexec_idx;
	int imbalance = 100 + (sd->imbalance_pct-100)/2;

	do {
		unsigned long load, avg_load;
		int local_group;
		int i;

		/* Skip over this group if it has no CPUs allowed */
		if (!cpumask_intersects(sched_group_cpus(group),
					&p->cpus_allowed))
			continue;

		local_group = cpumask_test_cpu(this_cpu,
					       sched_group_cpus(group));

		/* Tally up the load of all CPUs in the group */
		avg_load = 0;

		for_each_cpu(i, sched_group_cpus(group)) {
			/* Bias balancing toward cpus of our domain */
			if (local_group)
				load = source_load(i, load_idx);
			else
				load = target_load(i, load_idx);

			avg_load += load;
		}

		/* Adjust by relative CPU power of the group */
		avg_load = sg_div_cpu_power(group,
				avg_load * SCHED_LOAD_SCALE);

		if (local_group) {
			this_load = avg_load;
			this = group;
		} else if (avg_load < min_load) {
			min_load = avg_load;
			idlest = group;
		}
	} while (group = group->next, group != sd->groups);

	if (!idlest || 100*this_load < imbalance*min_load)
		return NULL;
	return idlest;
}

/*
 * find_idlest_cpu - find the idlest cpu among the cpus in group.
 */
static int
find_idlest_cpu(struct sched_group *group, struct task_struct *p, int this_cpu)
{
	unsigned long load, min_load = ULONG_MAX;
	int idlest = -1;
	int i;

	/* Traverse only the allowed CPUs */
	for_each_cpu_and(i, sched_group_cpus(group), &p->cpus_allowed) {
		load = weighted_cpuload(i);

		if (load < min_load || (load == min_load && i == this_cpu)) {
			min_load = load;
			idlest = i;
		}
	}

	return idlest;
}

/*
 * sched_balance_self: balance the current task (running on cpu) in domains
 * that have the 'flag' flag set. In practice, this is SD_BALANCE_FORK and
 * SD_BALANCE_EXEC.
 *
 * Balance, ie. select the least loaded group.
 *
 * Returns the target CPU number, or the same CPU if no balancing is needed.
 *
 * preempt must be disabled.
 */
static int sched_balance_self(int cpu, int flag)
{
	struct task_struct *t = current;
	struct sched_domain *tmp, *sd = NULL;

	for_each_domain(cpu, tmp) {
		/*
		 * If power savings logic is enabled for a domain, stop there.
		 */
		if (tmp->flags & SD_POWERSAVINGS_BALANCE)
			break;
		if (tmp->flags & flag)
			sd = tmp;
	}

	if (sd)
		update_shares(sd);

	while (sd) {
		struct sched_group *group;
		int new_cpu, weight;

		if (!(sd->flags & flag)) {
			sd = sd->child;
			continue;
		}

		group = find_idlest_group(sd, t, cpu);
		if (!group) {
			sd = sd->child;
			continue;
		}

		new_cpu = find_idlest_cpu(group, t, cpu);
		if (new_cpu == -1 || new_cpu == cpu) {
			/* Now try balancing at a lower domain level of cpu */
			sd = sd->child;
			continue;
		}

		/* Now try balancing at a lower domain level of new_cpu */
		cpu = new_cpu;
		weight = cpumask_weight(sched_domain_span(sd));
		sd = NULL;
		for_each_domain(cpu, tmp) {
			if (weight <= cpumask_weight(sched_domain_span(tmp)))
				break;
			if (tmp->flags & flag)
				sd = tmp;
		}
		/* while loop will break here if sd == NULL */
	}

	return cpu;
}

#endif /* CONFIG_SMP */

/***
 * try_to_wake_up - wake up a thread
 * @p: the to-be-woken-up thread
 * @state: the mask of task states that can be woken
 * @sync: do a synchronous wakeup?
 *
 * Put it on the run-queue if it's not already there. The "current"
 * thread is always on the run-queue (except when the actual
 * re-schedule is in progress), and as such you're allowed to do
 * the simpler "current->state = TASK_RUNNING" to mark yourself
 * runnable without the overhead of this.
 *
 * returns failure only if the task is already active.
 */
static int try_to_wake_up(struct task_struct *p, unsigned int state, int sync)
{
	int cpu, orig_cpu, this_cpu, success = 0;
	unsigned long flags;
	long old_state;
	struct rq *rq;

	if (!sched_feat(SYNC_WAKEUPS))
		sync = 0;

#ifdef CONFIG_SMP
	if (sched_feat(LB_WAKEUP_UPDATE)) {
		struct sched_domain *sd;

		this_cpu = raw_smp_processor_id();
		cpu = task_cpu(p);

		for_each_domain(this_cpu, sd) {
			if (cpumask_test_cpu(cpu, sched_domain_span(sd))) {
				update_shares(sd);
				break;
			}
		}
	}
#endif

	smp_wmb();
	rq = task_rq_lock(p, &flags);
	old_state = p->state;
	if (!(old_state & state))
		goto out;

	if (p->se.on_rq)
		goto out_running;

	cpu = task_cpu(p);
	orig_cpu = cpu;
	this_cpu = smp_processor_id();

#ifdef CONFIG_SMP
	if (unlikely(task_running(rq, p)))
		goto out_activate;

	cpu = p->sched_class->select_task_rq(p, sync);
	if (cpu != orig_cpu) {
		set_task_cpu(p, cpu);
		task_rq_unlock(rq, &flags);
		/* might preempt at this point */
		rq = task_rq_lock(p, &flags);
		old_state = p->state;
		if (!(old_state & state))
			goto out;
		if (p->se.on_rq)
			goto out_running;

		this_cpu = smp_processor_id();
		cpu = task_cpu(p);
	}

#ifdef CONFIG_SCHEDSTATS
	schedstat_inc(rq, ttwu_count);
	if (cpu == this_cpu)
		schedstat_inc(rq, ttwu_local);
	else {
		struct sched_domain *sd;
		for_each_domain(this_cpu, sd) {
			if (cpumask_test_cpu(cpu, sched_domain_span(sd))) {
				schedstat_inc(sd, ttwu_wake_remote);
				break;
			}
		}
	}
#endif /* CONFIG_SCHEDSTATS */

out_activate:
#endif /* CONFIG_SMP */
	schedstat_inc(p, se.nr_wakeups);
	if (sync)
		schedstat_inc(p, se.nr_wakeups_sync);
	if (orig_cpu != cpu)
		schedstat_inc(p, se.nr_wakeups_migrate);
	if (cpu == this_cpu)
		schedstat_inc(p, se.nr_wakeups_local);
	else
		schedstat_inc(p, se.nr_wakeups_remote);
	update_rq_clock(rq);
	activate_task(rq, p, 1);
	success = 1;

out_running:
	trace_sched_wakeup(rq, p);
	check_preempt_curr(rq, p, sync);

	p->state = TASK_RUNNING;
#ifdef CONFIG_SMP
	if (p->sched_class->task_wake_up)
		p->sched_class->task_wake_up(rq, p);
#endif
out:
	current->se.last_wakeup = current->se.sum_exec_runtime;

	task_rq_unlock(rq, &flags);

	return success;
}

int wake_up_process(struct task_struct *p)
{
	return try_to_wake_up(p, TASK_ALL, 0);
}
EXPORT_SYMBOL(wake_up_process);

int wake_up_state(struct task_struct *p, unsigned int state)
{
	return try_to_wake_up(p, state, 0);
}

/*
 * Perform scheduler related setup for a newly forked process p.
 * p is forked by current.
 *
 * __sched_fork() is basic setup used by init_idle() too:
 */
static void __sched_fork(struct task_struct *p)
{
	p->se.exec_start		= 0;
	p->se.sum_exec_runtime		= 0;
	p->se.prev_sum_exec_runtime	= 0;
	p->se.last_wakeup		= 0;
	p->se.avg_overlap		= 0;

#ifdef CONFIG_SCHEDSTATS
	p->se.wait_start		= 0;
	p->se.sum_sleep_runtime		= 0;
	p->se.sleep_start		= 0;
	p->se.block_start		= 0;
	p->se.sleep_max			= 0;
	p->se.block_max			= 0;
	p->se.exec_max			= 0;
	p->se.slice_max			= 0;
	p->se.wait_max			= 0;
#endif

	INIT_LIST_HEAD(&p->rt.run_list);
	p->se.on_rq = 0;
	INIT_LIST_HEAD(&p->se.group_node);

#ifdef CONFIG_PREEMPT_NOTIFIERS
	INIT_HLIST_HEAD(&p->preempt_notifiers);
#endif

	/*
	 * We mark the process as running here, but have not actually
	 * inserted it onto the runqueue yet. This guarantees that
	 * nobody will actually run it, and a signal or other external
	 * event cannot wake it up and insert it on the runqueue either.
	 */
	p->state = TASK_RUNNING;
}

/*
 * fork()/clone()-time setup:
 */
void sched_fork(struct task_struct *p, int clone_flags)
{
	int cpu = get_cpu();

	__sched_fork(p);

#ifdef CONFIG_SMP
	cpu = sched_balance_self(cpu, SD_BALANCE_FORK);
#endif
	set_task_cpu(p, cpu);

	/*
	 * Make sure we do not leak PI boosting priority to the child:
	 */
	p->prio = current->normal_prio;
	if (!rt_prio(p->prio))
		p->sched_class = &fair_sched_class;

#if defined(CONFIG_SCHEDSTATS) || defined(CONFIG_TASK_DELAY_ACCT)
	if (likely(sched_info_on()))
		memset(&p->sched_info, 0, sizeof(p->sched_info));
#endif
#if defined(CONFIG_SMP) && defined(__ARCH_WANT_UNLOCKED_CTXSW)
	p->oncpu = 0;
#endif
#ifdef CONFIG_PREEMPT
	/* Want to start with kernel preemption disabled. */
	task_thread_info(p)->preempt_count = 1;
#endif
	put_cpu();
}

/*
 * wake_up_new_task - wake up a newly created task for the first time.
 *
 * This function will do some initial scheduler statistics housekeeping
 * that must be done for every newly created context, then puts the task
 * on the runqueue and wakes it.
 */
void wake_up_new_task(struct task_struct *p, unsigned long clone_flags)
{
	unsigned long flags;
	struct rq *rq;

	rq = task_rq_lock(p, &flags);
	BUG_ON(p->state != TASK_RUNNING);
	update_rq_clock(rq);

	p->prio = effective_prio(p);

	if (!p->sched_class->task_new || !current->se.on_rq) {
		activate_task(rq, p, 0);
	} else {
		/*
		 * Let the scheduling class do new task startup
		 * management (if any):
		 */
		p->sched_class->task_new(rq, p);
		inc_nr_running(rq);
	}
	trace_sched_wakeup_new(rq, p);
	check_preempt_curr(rq, p, 0);
#ifdef CONFIG_SMP
	if (p->sched_class->task_wake_up)
		p->sched_class->task_wake_up(rq, p);
#endif
	task_rq_unlock(rq, &flags);
}

#ifdef CONFIG_PREEMPT_NOTIFIERS

/**
 * preempt_notifier_register - tell me when current is being being preempted & rescheduled
 * @notifier: notifier struct to register
 */
void preempt_notifier_register(struct preempt_notifier *notifier)
{
	hlist_add_head(&notifier->link, &current->preempt_notifiers);
}
EXPORT_SYMBOL_GPL(preempt_notifier_register);

/**
 * preempt_notifier_unregister - no longer interested in preemption notifications
 * @notifier: notifier struct to unregister
 *
 * This is safe to call from within a preemption notifier.
 */
void preempt_notifier_unregister(struct preempt_notifier *notifier)
{
	hlist_del(&notifier->link);
}
EXPORT_SYMBOL_GPL(preempt_notifier_unregister);

static void fire_sched_in_preempt_notifiers(struct task_struct *curr)
{
	struct preempt_notifier *notifier;
	struct hlist_node *node;

	hlist_for_each_entry(notifier, node, &curr->preempt_notifiers, link)
		notifier->ops->sched_in(notifier, raw_smp_processor_id());
}

static void
fire_sched_out_preempt_notifiers(struct task_struct *curr,
				 struct task_struct *next)
{
	struct preempt_notifier *notifier;
	struct hlist_node *node;

	hlist_for_each_entry(notifier, node, &curr->preempt_notifiers, link)
		notifier->ops->sched_out(notifier, next);
}

#else /* !CONFIG_PREEMPT_NOTIFIERS */

static void fire_sched_in_preempt_notifiers(struct task_struct *curr)
{
}

static void
fire_sched_out_preempt_notifiers(struct task_struct *curr,
				 struct task_struct *next)
{
}

#endif /* CONFIG_PREEMPT_NOTIFIERS */

/**
 * prepare_task_switch - prepare to switch tasks
 * @rq: the runqueue preparing to switch
 * @prev: the current task that is being switched out
 * @next: the task we are going to switch to.
 *
 * This is called with the rq lock held and interrupts off. It must
 * be paired with a subsequent finish_task_switch after the context
 * switch.
 *
 * prepare_task_switch sets up locking and calls architecture specific
 * hooks.
 */
static inline void
prepare_task_switch(struct rq *rq, struct task_struct *prev,
		    struct task_struct *next)
{
	fire_sched_out_preempt_notifiers(prev, next);
	prepare_lock_switch(rq, next);
	prepare_arch_switch(next);
}

/**
 * finish_task_switch - clean up after a task-switch
 * @rq: runqueue associated with task-switch
 * @prev: the thread we just switched away from.
 *
 * finish_task_switch must be called after the context switch, paired
 * with a prepare_task_switch call before the context switch.
 * finish_task_switch will reconcile locking set up by prepare_task_switch,
 * and do any other architecture-specific cleanup actions.
 *
 * Note that we may have delayed dropping an mm in context_switch(). If
 * so, we finish that here outside of the runqueue lock. (Doing it
 * with the lock held can cause deadlocks; see schedule() for
 * details.)
 */
static void finish_task_switch(struct rq *rq, struct task_struct *prev)
	__releases(rq->lock)
{
	struct mm_struct *mm = rq->prev_mm;
	long prev_state;

	rq->prev_mm = NULL;

	/*
	 * A task struct has one reference for the use as "current".
	 * If a task dies, then it sets TASK_DEAD in tsk->state and calls
	 * schedule one last time. The schedule call will never return, and
	 * the scheduled task must drop that reference.
	 * The test for TASK_DEAD must occur while the runqueue locks are
	 * still held, otherwise prev could be scheduled on another cpu, die
	 * there before we look at prev->state, and then the reference would
	 * be dropped twice.
	 *		Manfred Spraul <manfred@colorfullife.com>
	 */
	prev_state = prev->state;
	finish_arch_switch(prev);
	finish_lock_switch(rq, prev);
#ifdef CONFIG_SMP
	if (current->sched_class->post_schedule)
		current->sched_class->post_schedule(rq);
#endif

	fire_sched_in_preempt_notifiers(current);
	if (mm)
		mmdrop(mm);
	if (unlikely(prev_state == TASK_DEAD)) {
		/*
		 * Remove function-return probe instances associated with this
		 * task and put them back on the free list.
		 */
		kprobe_flush_task(prev);
		put_task_struct(prev);
	}
}

/**
 * schedule_tail - first thing a freshly forked thread must call.
 * @prev: the thread we just switched away from.
 */
asmlinkage void schedule_tail(struct task_struct *prev)
	__releases(rq->lock)
{
	struct rq *rq = this_rq();

	finish_task_switch(rq, prev);
#ifdef __ARCH_WANT_UNLOCKED_CTXSW
	/* In this case, finish_task_switch does not reenable preemption */
	preempt_enable();
#endif
	if (current->set_child_tid)
		put_user(task_pid_vnr(current), current->set_child_tid);
}

/*
 * context_switch - switch to the new MM and the new
 * thread's register state.
 */
static inline void
context_switch(struct rq *rq, struct task_struct *prev,
	       struct task_struct *next)
{
	struct mm_struct *mm, *oldmm;

	prepare_task_switch(rq, prev, next);
	trace_sched_switch(rq, prev, next);
	mm = next->mm;
	oldmm = prev->active_mm;
	/*
	 * For paravirt, this is coupled with an exit in switch_to to
	 * combine the page table reload and the switch backend into
	 * one hypercall.
	 */
	arch_enter_lazy_cpu_mode();

	if (unlikely(!mm)) {
		next->active_mm = oldmm;
		atomic_inc(&oldmm->mm_count);
		enter_lazy_tlb(oldmm, next);
	} else
		switch_mm(oldmm, mm, next);

	if (unlikely(!prev->mm)) {
		prev->active_mm = NULL;
		rq->prev_mm = oldmm;
	}
	/*
	 * Since the runqueue lock will be released by the next
	 * task (which is an invalid locking op but in the case
	 * of the scheduler it's an obvious special-case), so we
	 * do an early lockdep release here:
	 */
#ifndef __ARCH_WANT_UNLOCKED_CTXSW
	spin_release(&rq->lock.dep_map, 1, _THIS_IP_);
#endif

	/* Here we just switch the register state and the stack. */
	switch_to(prev, next, prev);

	barrier();
	/*
	 * this_rq must be evaluated again because prev may have moved
	 * CPUs since it called schedule(), thus the 'rq' on its stack
	 * frame will be invalid.
	 */
	finish_task_switch(this_rq(), prev);
}

/*
 * nr_running, nr_uninterruptible and nr_context_switches:
 *
 * externally visible scheduler statistics: current number of runnable
 * threads, current number of uninterruptible-sleeping threads, total
 * number of context switches performed since bootup.
 */
unsigned long nr_running(void)
{
	unsigned long i, sum = 0;

	for_each_online_cpu(i)
		sum += cpu_rq(i)->nr_running;

	return sum;
}

unsigned long nr_uninterruptible(void)
{
	unsigned long i, sum = 0;

	for_each_possible_cpu(i)
		sum += cpu_rq(i)->nr_uninterruptible;

	/*
	 * Since we read the counters lockless, it might be slightly
	 * inaccurate. Do not allow it to go below zero though:
	 */
	if (unlikely((long)sum < 0))
		sum = 0;

	return sum;
}

unsigned long long nr_context_switches(void)
{
	int i;
	unsigned long long sum = 0;

	for_each_possible_cpu(i)
		sum += cpu_rq(i)->nr_switches;

	return sum;
}

unsigned long nr_iowait(void)
{
	unsigned long i, sum = 0;

	for_each_possible_cpu(i)
		sum += atomic_read(&cpu_rq(i)->nr_iowait);

	return sum;
}

unsigned long nr_active(void)
{
	unsigned long i, running = 0, uninterruptible = 0;

	for_each_online_cpu(i) {
		running += cpu_rq(i)->nr_running;
		uninterruptible += cpu_rq(i)->nr_uninterruptible;
	}

	if (unlikely((long)uninterruptible < 0))
		uninterruptible = 0;

	return running + uninterruptible;
}

/*
 * Update rq->cpu_load[] statistics. This function is usually called every
 * scheduler tick (TICK_NSEC).
 */
static void update_cpu_load(struct rq *this_rq)
{
	unsigned long this_load = this_rq->load.weight;
	int i, scale;

	this_rq->nr_load_updates++;

	/* Update our load: */
	for (i = 0, scale = 1; i < CPU_LOAD_IDX_MAX; i++, scale += scale) {
		unsigned long old_load, new_load;

		/* scale is effectively 1 << i now, and >> i divides by scale */

		old_load = this_rq->cpu_load[i];
		new_load = this_load;
		/*
		 * Round up the averaging division if load is increasing. This
		 * prevents us from getting stuck on 9 if the load is 10, for
		 * example.
		 */
		if (new_load > old_load)
			new_load += scale-1;
		this_rq->cpu_load[i] = (old_load*(scale-1) + new_load) >> i;
	}
}

#ifdef CONFIG_SMP

/*
 * double_rq_lock - safely lock two runqueues
 *
 * Note this does not disable interrupts like task_rq_lock,
 * you need to do so manually before calling.
 */
static void double_rq_lock(struct rq *rq1, struct rq *rq2)
	__acquires(rq1->lock)
	__acquires(rq2->lock)
{
	BUG_ON(!irqs_disabled());
	if (rq1 == rq2) {
		spin_lock(&rq1->lock);
		__acquire(rq2->lock);	/* Fake it out ;) */
	} else {
		if (rq1 < rq2) {
			spin_lock(&rq1->lock);
			spin_lock_nested(&rq2->lock, SINGLE_DEPTH_NESTING);
		} else {
			spin_lock(&rq2->lock);
			spin_lock_nested(&rq1->lock, SINGLE_DEPTH_NESTING);
		}
	}
	update_rq_clock(rq1);
	update_rq_clock(rq2);
}

/*
 * double_rq_unlock - safely unlock two runqueues
 *
 * Note this does not restore interrupts like task_rq_unlock,
 * you need to do so manually after calling.
 */
static void double_rq_unlock(struct rq *rq1, struct rq *rq2)
	__releases(rq1->lock)
	__releases(rq2->lock)
{
	spin_unlock(&rq1->lock);
	if (rq1 != rq2)
		spin_unlock(&rq2->lock);
	else
		__release(rq2->lock);
}

/*
 * double_lock_balance - lock the busiest runqueue, this_rq is locked already.
 */
static int double_lock_balance(struct rq *this_rq, struct rq *busiest)
	__releases(this_rq->lock)
	__acquires(busiest->lock)
	__acquires(this_rq->lock)
{
	int ret = 0;

	if (unlikely(!irqs_disabled())) {
		/* printk() doesn't work good under rq->lock */
		spin_unlock(&this_rq->lock);
		BUG_ON(1);
	}
	if (unlikely(!spin_trylock(&busiest->lock))) {
		if (busiest < this_rq) {
			spin_unlock(&this_rq->lock);
			spin_lock(&busiest->lock);
			spin_lock_nested(&this_rq->lock, SINGLE_DEPTH_NESTING);
			ret = 1;
		} else
			spin_lock_nested(&busiest->lock, SINGLE_DEPTH_NESTING);
	}
	return ret;
}

static inline void double_unlock_balance(struct rq *this_rq, struct rq *busiest)
	__releases(busiest->lock)
{
	spin_unlock(&busiest->lock);
	lock_set_subclass(&this_rq->lock.dep_map, 0, _RET_IP_);
}

/*
 * If dest_cpu is allowed for this process, migrate the task to it.
 * This is accomplished by forcing the cpu_allowed mask to only
 * allow dest_cpu, which will force the cpu onto dest_cpu. Then
 * the cpu_allowed mask is restored.
 */
static void sched_migrate_task(struct task_struct *p, int dest_cpu)
{
	struct migration_req req;
	unsigned long flags;
	struct rq *rq;

	rq = task_rq_lock(p, &flags);
	if (!cpumask_test_cpu(dest_cpu, &p->cpus_allowed)
	    || unlikely(!cpu_active(dest_cpu)))
		goto out;

	trace_sched_migrate_task(rq, p, dest_cpu);
	/* force the process onto the specified CPU */
	if (migrate_task(p, dest_cpu, &req)) {
		/* Need to wait for migration thread (might exit: take ref). */
		struct task_struct *mt = rq->migration_thread;

		get_task_struct(mt);
		task_rq_unlock(rq, &flags);
		wake_up_process(mt);
		put_task_struct(mt);
		wait_for_completion(&req.done);

		return;
	}
out:
	task_rq_unlock(rq, &flags);
}

/*
 * sched_exec - execve() is a valuable balancing opportunity, because at
 * this point the task has the smallest effective memory and cache footprint.
 */
void sched_exec(void)
{
	int new_cpu, this_cpu = get_cpu();
	new_cpu = sched_balance_self(this_cpu, SD_BALANCE_EXEC);
	put_cpu();
	if (new_cpu != this_cpu)
		sched_migrate_task(current, new_cpu);
}

/*
 * pull_task - move a task from a remote runqueue to the local runqueue.
 * Both runqueues must be locked.
 */
static void pull_task(struct rq *src_rq, struct task_struct *p,
		      struct rq *this_rq, int this_cpu)
{
	deactivate_task(src_rq, p, 0);
	set_task_cpu(p, this_cpu);
	activate_task(this_rq, p, 0);
	/*
	 * Note that idle threads have a prio of MAX_PRIO, for this test
	 * to be always true for them.
	 */
	check_preempt_curr(this_rq, p, 0);
}

/*
 * can_migrate_task - may task p from runqueue rq be migrated to this_cpu?
 */
static
int can_migrate_task(struct task_struct *p, struct rq *rq, int this_cpu,
		     struct sched_domain *sd, enum cpu_idle_type idle,
		     int *all_pinned)
{
	/*
	 * We do not migrate tasks that are:
	 * 1) running (obviously), or
	 * 2) cannot be migrated to this CPU due to cpus_allowed, or
	 * 3) are cache-hot on their current CPU.
	 */
	if (!cpumask_test_cpu(this_cpu, &p->cpus_allowed)) {
		schedstat_inc(p, se.nr_failed_migrations_affine);
		return 0;
	}
	*all_pinned = 0;

	if (task_running(rq, p)) {
		schedstat_inc(p, se.nr_failed_migrations_running);
		return 0;
	}

	/*
	 * Aggressive migration if:
	 * 1) task is cache cold, or
	 * 2) too many balance attempts have failed.
	 */

	if (!task_hot(p, rq->clock, sd) ||
			sd->nr_balance_failed > sd->cache_nice_tries) {
#ifdef CONFIG_SCHEDSTATS
		if (task_hot(p, rq->clock, sd)) {
			schedstat_inc(sd, lb_hot_gained[idle]);
			schedstat_inc(p, se.nr_forced_migrations);
		}
#endif
		return 1;
	}

	if (task_hot(p, rq->clock, sd)) {
		schedstat_inc(p, se.nr_failed_migrations_hot);
		return 0;
	}
	return 1;
}

static unsigned long
balance_tasks(struct rq *this_rq, int this_cpu, struct rq *busiest,
	      unsigned long max_load_move, struct sched_domain *sd,
	      enum cpu_idle_type idle, int *all_pinned,
	      int *this_best_prio, struct rq_iterator *iterator)
{
	int loops = 0, pulled = 0, pinned = 0;
	struct task_struct *p;
	long rem_load_move = max_load_move;

	if (max_load_move == 0)
		goto out;

	pinned = 1;

	/*
	 * Start the load-balancing iterator:
	 */
	p = iterator->start(iterator->arg);
next:
	if (!p || loops++ > sysctl_sched_nr_migrate)
		goto out;

	if ((p->se.load.weight >> 1) > rem_load_move ||
	    !can_migrate_task(p, busiest, this_cpu, sd, idle, &pinned)) {
		p = iterator->next(iterator->arg);
		goto next;
	}

	pull_task(busiest, p, this_rq, this_cpu);
	pulled++;
	rem_load_move -= p->se.load.weight;

	/*
	 * We only want to steal up to the prescribed amount of weighted load.
	 */
	if (rem_load_move > 0) {
		if (p->prio < *this_best_prio)
			*this_best_prio = p->prio;
		p = iterator->next(iterator->arg);
		goto next;
	}
out:
	/*
	 * Right now, this is one of only two places pull_task() is called,
	 * so we can safely collect pull_task() stats here rather than
	 * inside pull_task().
	 */
	schedstat_add(sd, lb_gained[idle], pulled);

	if (all_pinned)
		*all_pinned = pinned;

	return max_load_move - rem_load_move;
}

/*
 * move_tasks tries to move up to max_load_move weighted load from busiest to
 * this_rq, as part of a balancing operation within domain "sd".
 * Returns 1 if successful and 0 otherwise.
 *
 * Called with both runqueues locked.
 */
static int move_tasks(struct rq *this_rq, int this_cpu, struct rq *busiest,
		      unsigned long max_load_move,
		      struct sched_domain *sd, enum cpu_idle_type idle,
		      int *all_pinned)
{
	const struct sched_class *class = sched_class_highest;
	unsigned long total_load_moved = 0;
	int this_best_prio = this_rq->curr->prio;

	do {
		total_load_moved +=
			class->load_balance(this_rq, this_cpu, busiest,
				max_load_move - total_load_moved,
				sd, idle, all_pinned, &this_best_prio);
		class = class->next;

		if (idle == CPU_NEWLY_IDLE && this_rq->nr_running)
			break;

	} while (class && max_load_move > total_load_moved);

	return total_load_moved > 0;
}

static int
iter_move_one_task(struct rq *this_rq, int this_cpu, struct rq *busiest,
		   struct sched_domain *sd, enum cpu_idle_type idle,
		   struct rq_iterator *iterator)
{
	struct task_struct *p = iterator->start(iterator->arg);
	int pinned = 0;

	while (p) {
		if (can_migrate_task(p, busiest, this_cpu, sd, idle, &pinned)) {
			pull_task(busiest, p, this_rq, this_cpu);
			/*
			 * Right now, this is only the second place pull_task()
			 * is called, so we can safely collect pull_task()
			 * stats here rather than inside pull_task().
			 */
			schedstat_inc(sd, lb_gained[idle]);

			return 1;
		}
		p = iterator->next(iterator->arg);
	}

	return 0;
}

/*
 * move_one_task tries to move exactly one task from busiest to this_rq, as
 * part of active balancing operations within "domain".
 * Returns 1 if successful and 0 otherwise.
 *
 * Called with both runqueues locked.
 */
static int move_one_task(struct rq *this_rq, int this_cpu, struct rq *busiest,
			 struct sched_domain *sd, enum cpu_idle_type idle)
{
	const struct sched_class *class;

	for (class = sched_class_highest; class; class = class->next)
		if (class->move_one_task(this_rq, this_cpu, busiest, sd, idle))
			return 1;

	return 0;
}

/*
 * find_busiest_group finds and returns the busiest CPU group within the
 * domain. It calculates and returns the amount of weighted load which
 * should be moved to restore balance via the imbalance parameter.
 */
static struct sched_group *
find_busiest_group(struct sched_domain *sd, int this_cpu,
		   unsigned long *imbalance, enum cpu_idle_type idle,
		   int *sd_idle, const struct cpumask *cpus, int *balance)
{
	struct sched_group *busiest = NULL, *this = NULL, *group = sd->groups;
	unsigned long max_load, avg_load, total_load, this_load, total_pwr;
	unsigned long max_pull;
	unsigned long busiest_load_per_task, busiest_nr_running;
	unsigned long this_load_per_task, this_nr_running;
	int load_idx, group_imb = 0;
#if defined(CONFIG_SCHED_MC) || defined(CONFIG_SCHED_SMT)
	int power_savings_balance = 1;
	unsigned long leader_nr_running = 0, min_load_per_task = 0;
	unsigned long min_nr_running = ULONG_MAX;
	struct sched_group *group_min = NULL, *group_leader = NULL;
#endif

	max_load = this_load = total_load = total_pwr = 0;
	busiest_load_per_task = busiest_nr_running = 0;
	this_load_per_task = this_nr_running = 0;

	if (idle == CPU_NOT_IDLE)
		load_idx = sd->busy_idx;
	else if (idle == CPU_NEWLY_IDLE)
		load_idx = sd->newidle_idx;
	else
		load_idx = sd->idle_idx;

	do {
		unsigned long load, group_capacity, max_cpu_load, min_cpu_load;
		int local_group;
		int i;
		int __group_imb = 0;
		unsigned int balance_cpu = -1, first_idle_cpu = 0;
		unsigned long sum_nr_running, sum_weighted_load;
		unsigned long sum_avg_load_per_task;
		unsigned long avg_load_per_task;

		local_group = cpumask_test_cpu(this_cpu,
					       sched_group_cpus(group));

		if (local_group)
			balance_cpu = cpumask_first(sched_group_cpus(group));

		/* Tally up the load of all CPUs in the group */
		sum_weighted_load = sum_nr_running = avg_load = 0;
		sum_avg_load_per_task = avg_load_per_task = 0;

		max_cpu_load = 0;
		min_cpu_load = ~0UL;

		for_each_cpu_and(i, sched_group_cpus(group), cpus) {
			struct rq *rq = cpu_rq(i);

			if (*sd_idle && rq->nr_running)
				*sd_idle = 0;

			/* Bias balancing toward cpus of our domain */
			if (local_group) {
				if (idle_cpu(i) && !first_idle_cpu) {
					first_idle_cpu = 1;
					balance_cpu = i;
				}

				load = target_load(i, load_idx);
			} else {
				load = source_load(i, load_idx);
				if (load > max_cpu_load)
					max_cpu_load = load;
				if (min_cpu_load > load)
					min_cpu_load = load;
			}

			avg_load += load;
			sum_nr_running += rq->nr_running;
			sum_weighted_load += weighted_cpuload(i);

			sum_avg_load_per_task += cpu_avg_load_per_task(i);
		}

		/*
		 * First idle cpu or the first cpu(busiest) in this sched group
		 * is eligible for doing load balancing at this and above
		 * domains. In the newly idle case, we will allow all the cpu's
		 * to do the newly idle load balance.
		 */
		if (idle != CPU_NEWLY_IDLE && local_group &&
		    balance_cpu != this_cpu && balance) {
			*balance = 0;
			goto ret;
		}

		total_load += avg_load;
		total_pwr += group->__cpu_power;

		/* Adjust by relative CPU power of the group */
		avg_load = sg_div_cpu_power(group,
				avg_load * SCHED_LOAD_SCALE);


		/*
		 * Consider the group unbalanced when the imbalance is larger
		 * than the average weight of two tasks.
		 *
		 * APZ: with cgroup the avg task weight can vary wildly and
		 *      might not be a suitable number - should we keep a
		 *      normalized nr_running number somewhere that negates
		 *      the hierarchy?
		 */
		avg_load_per_task = sg_div_cpu_power(group,
				sum_avg_load_per_task * SCHED_LOAD_SCALE);

		if ((max_cpu_load - min_cpu_load) > 2*avg_load_per_task)
			__group_imb = 1;

		group_capacity = group->__cpu_power / SCHED_LOAD_SCALE;

		if (local_group) {
			this_load = avg_load;
			this = group;
			this_nr_running = sum_nr_running;
			this_load_per_task = sum_weighted_load;
		} else if (avg_load > max_load &&
			   (sum_nr_running > group_capacity || __group_imb)) {
			max_load = avg_load;
			busiest = group;
			busiest_nr_running = sum_nr_running;
			busiest_load_per_task = sum_weighted_load;
			group_imb = __group_imb;
		}

#if defined(CONFIG_SCHED_MC) || defined(CONFIG_SCHED_SMT)
		/*
		 * Busy processors will not participate in power savings
		 * balance.
		 */
		if (idle == CPU_NOT_IDLE ||
				!(sd->flags & SD_POWERSAVINGS_BALANCE))
			goto group_next;

		/*
		 * If the local group is idle or completely loaded
		 * no need to do power savings balance at this domain
		 */
		if (local_group && (this_nr_running >= group_capacity ||
				    !this_nr_running))
			power_savings_balance = 0;

		/*
		 * If a group is already running at full capacity or idle,
		 * don't include that group in power savings calculations
		 */
		if (!power_savings_balance || sum_nr_running >= group_capacity
		    || !sum_nr_running)
			goto group_next;

		/*
		 * Calculate the group which has the least non-idle load.
		 * This is the group from where we need to pick up the load
		 * for saving power
		 */
		if ((sum_nr_running < min_nr_running) ||
		    (sum_nr_running == min_nr_running &&
		     cpumask_first(sched_group_cpus(group)) <
		     cpumask_first(sched_group_cpus(group_min)))) {
			group_min = group;
			min_nr_running = sum_nr_running;
			min_load_per_task = sum_weighted_load /
						sum_nr_running;
		}

		/*
		 * Calculate the group which is almost near its
		 * capacity but still has some space to pick up some load
		 * from other group and save more power
		 */
		if (sum_nr_running <= group_capacity - 1) {
			if (sum_nr_running > leader_nr_running ||
			    (sum_nr_running == leader_nr_running &&
			     cpumask_first(sched_group_cpus(group)) >
			     cpumask_first(sched_group_cpus(group_leader)))) {
				group_leader = group;
				leader_nr_running = sum_nr_running;
			}
		}
group_next:
#endif
		group = group->next;
	} while (group != sd->groups);

	if (!busiest || this_load >= max_load || busiest_nr_running == 0)
		goto out_balanced;

	avg_load = (SCHED_LOAD_SCALE * total_load) / total_pwr;

	if (this_load >= avg_load ||
			100*max_load <= sd->imbalance_pct*this_load)
		goto out_balanced;

	busiest_load_per_task /= busiest_nr_running;
	if (group_imb)
		busiest_load_per_task = min(busiest_load_per_task, avg_load);

	/*
	 * We're trying to get all the cpus to the average_load, so we don't
	 * want to push ourselves above the average load, nor do we wish to
	 * reduce the max loaded cpu below the average load, as either of these
	 * actions would just result in more rebalancing later, and ping-pong
	 * tasks around. Thus we look for the minimum possible imbalance.
	 * Negative imbalances (*we* are more loaded than anyone else) will
	 * be counted as no imbalance for these purposes -- we can't fix that
	 * by pulling tasks to us. Be careful of negative numbers as they'll
	 * appear as very large values with unsigned longs.
	 */
	if (max_load <= busiest_load_per_task)
		goto out_balanced;

	/*
	 * In the presence of smp nice balancing, certain scenarios can have
	 * max load less than avg load(as we skip the groups at or below
	 * its cpu_power, while calculating max_load..)
	 */
	if (max_load < avg_load) {
		*imbalance = 0;
		goto small_imbalance;
	}

	/* Don't want to pull so many tasks that a group would go idle */
	max_pull = min(max_load - avg_load, max_load - busiest_load_per_task);

	/* How much load to actually move to equalise the imbalance */
	*imbalance = min(max_pull * busiest->__cpu_power,
				(avg_load - this_load) * this->__cpu_power)
			/ SCHED_LOAD_SCALE;

	/*
	 * if *imbalance is less than the average load per runnable task
	 * there is no gaurantee that any tasks will be moved so we'll have
	 * a think about bumping its value to force at least one task to be
	 * moved
	 */
	if (*imbalance < busiest_load_per_task) {
		unsigned long tmp, pwr_now, pwr_move;
		unsigned int imbn;

small_imbalance:
		pwr_move = pwr_now = 0;
		imbn = 2;
		if (this_nr_running) {
			this_load_per_task /= this_nr_running;
			if (busiest_load_per_task > this_load_per_task)
				imbn = 1;
		} else
			this_load_per_task = cpu_avg_load_per_task(this_cpu);

		if (max_load - this_load + busiest_load_per_task >=
					busiest_load_per_task * imbn) {
			*imbalance = busiest_load_per_task;
			return busiest;
		}

		/*
		 * OK, we don't have enough imbalance to justify moving tasks,
		 * however we may be able to increase total CPU power used by
		 * moving them.
		 */

		pwr_now += busiest->__cpu_power *
				min(busiest_load_per_task, max_load);
		pwr_now += this->__cpu_power *
				min(this_load_per_task, this_load);
		pwr_now /= SCHED_LOAD_SCALE;

		/* Amount of load we'd subtract */
		tmp = sg_div_cpu_power(busiest,
				busiest_load_per_task * SCHED_LOAD_SCALE);
		if (max_load > tmp)
			pwr_move += busiest->__cpu_power *
				min(busiest_load_per_task, max_load - tmp);

		/* Amount of load we'd add */
		if (max_load * busiest->__cpu_power <
				busiest_load_per_task * SCHED_LOAD_SCALE)
			tmp = sg_div_cpu_power(this,
					max_load * busiest->__cpu_power);
		else
			tmp = sg_div_cpu_power(this,
				busiest_load_per_task * SCHED_LOAD_SCALE);
		pwr_move += this->__cpu_power *
				min(this_load_per_task, this_load + tmp);
		pwr_move /= SCHED_LOAD_SCALE;

		/* Move if we gain throughput */
		if (pwr_move > pwr_now)
			*imbalance = busiest_load_per_task;
	}

	return busiest;

out_balanced:
#if defined(CONFIG_SCHED_MC) || defined(CONFIG_SCHED_SMT)
	if (idle == CPU_NOT_IDLE || !(sd->flags & SD_POWERSAVINGS_BALANCE))
		goto ret;

	if (this == group_leader && group_leader != group_min) {
		*imbalance = min_load_per_task;
		return group_min;
	}
#endif
ret:
	*imbalance = 0;
	return NULL;
}

/*
 * find_busiest_queue - find the busiest runqueue among the cpus in group.
 */
static struct rq *
find_busiest_queue(struct sched_group *group, enum cpu_idle_type idle,
		   unsigned long imbalance, const struct cpumask *cpus)
{
	struct rq *busiest = NULL, *rq;
	unsigned long max_load = 0;
	int i;

	for_each_cpu(i, sched_group_cpus(group)) {
		unsigned long wl;

		if (!cpumask_test_cpu(i, cpus))
			continue;

		rq = cpu_rq(i);
		wl = weighted_cpuload(i);

		if (rq->nr_running == 1 && wl > imbalance)
			continue;

		if (wl > max_load) {
			max_load = wl;
			busiest = rq;
		}
	}

	return busiest;
}

/*
 * Max backoff if we encounter pinned tasks. Pretty arbitrary value, but
 * so long as it is large enough.
 */
#define MAX_PINNED_INTERVAL	512

/*
 * Check this_cpu to ensure it is balanced within domain. Attempt to move
 * tasks if there is an imbalance.
 */
static int load_balance(int this_cpu, struct rq *this_rq,
			struct sched_domain *sd, enum cpu_idle_type idle,
			int *balance, struct cpumask *cpus)
{
	int ld_moved, all_pinned = 0, active_balance = 0, sd_idle = 0;
	struct sched_group *group;
	unsigned long imbalance;
	struct rq *busiest;
	unsigned long flags;

	cpumask_setall(cpus);

	/*
	 * When power savings policy is enabled for the parent domain, idle
	 * sibling can pick up load irrespective of busy siblings. In this case,
	 * let the state of idle sibling percolate up as CPU_IDLE, instead of
	 * portraying it as CPU_NOT_IDLE.
	 */
	if (idle != CPU_NOT_IDLE && sd->flags & SD_SHARE_CPUPOWER &&
	    !test_sd_parent(sd, SD_POWERSAVINGS_BALANCE))
		sd_idle = 1;

	schedstat_inc(sd, lb_count[idle]);

redo:
	update_shares(sd);
	group = find_busiest_group(sd, this_cpu, &imbalance, idle, &sd_idle,
				   cpus, balance);

	if (*balance == 0)
		goto out_balanced;

	if (!group) {
		schedstat_inc(sd, lb_nobusyg[idle]);
		goto out_balanced;
	}

	busiest = find_busiest_queue(group, idle, imbalance, cpus);
	if (!busiest) {
		schedstat_inc(sd, lb_nobusyq[idle]);
		goto out_balanced;
	}

	BUG_ON(busiest == this_rq);

	schedstat_add(sd, lb_imbalance[idle], imbalance);

	ld_moved = 0;
	if (busiest->nr_running > 1) {
		/*
		 * Attempt to move tasks. If find_busiest_group has found
		 * an imbalance but busiest->nr_running <= 1, the group is
		 * still unbalanced. ld_moved simply stays zero, so it is
		 * correctly treated as an imbalance.
		 */
		local_irq_save(flags);
		double_rq_lock(this_rq, busiest);
		ld_moved = move_tasks(this_rq, this_cpu, busiest,
				      imbalance, sd, idle, &all_pinned);
		double_rq_unlock(this_rq, busiest);
		local_irq_restore(flags);

		/*
		 * some other cpu did the load balance for us.
		 */
		if (ld_moved && this_cpu != smp_processor_id())
			resched_cpu(this_cpu);

		/* All tasks on this runqueue were pinned by CPU affinity */
		if (unlikely(all_pinned)) {
			cpumask_clear_cpu(cpu_of(busiest), cpus);
			if (!cpumask_empty(cpus))
				goto redo;
			goto out_balanced;
		}
	}

	if (!ld_moved) {
		schedstat_inc(sd, lb_failed[idle]);
		sd->nr_balance_failed++;

		if (unlikely(sd->nr_balance_failed > sd->cache_nice_tries+2)) {

			spin_lock_irqsave(&busiest->lock, flags);

			/* don't kick the migration_thread, if the curr
			 * task on busiest cpu can't be moved to this_cpu
			 */
			if (!cpumask_test_cpu(this_cpu,
					      &busiest->curr->cpus_allowed)) {
				spin_unlock_irqrestore(&busiest->lock, flags);
				all_pinned = 1;
				goto out_one_pinned;
			}

			if (!busiest->active_balance) {
				busiest->active_balance = 1;
				busiest->push_cpu = this_cpu;
				active_balance = 1;
			}
			spin_unlock_irqrestore(&busiest->lock, flags);
			if (active_balance)
				wake_up_process(busiest->migration_thread);

			/*
			 * We've kicked active balancing, reset the failure
			 * counter.
			 */
			sd->nr_balance_failed = sd->cache_nice_tries+1;
		}
	} else
		sd->nr_balance_failed = 0;

	if (likely(!active_balance)) {
		/* We were unbalanced, so reset the balancing interval */
		sd->balance_interval = sd->min_interval;
	} else {
		/*
		 * If we've begun active balancing, start to back off. This
		 * case may not be covered by the all_pinned logic if there
		 * is only 1 task on the busy runqueue (because we don't call
		 * move_tasks).
		 */
		if (sd->balance_interval < sd->max_interval)
			sd->balance_interval *= 2;
	}

	if (!ld_moved && !sd_idle && sd->flags & SD_SHARE_CPUPOWER &&
	    !test_sd_parent(sd, SD_POWERSAVINGS_BALANCE))
		ld_moved = -1;

	goto out;

out_balanced:
	schedstat_inc(sd, lb_balanced[idle]);

	sd->nr_balance_failed = 0;

out_one_pinned:
	/* tune up the balancing interval */
	if ((all_pinned && sd->balance_interval < MAX_PINNED_INTERVAL) ||
			(sd->balance_interval < sd->max_interval))
		sd->balance_interval *= 2;

	if (!sd_idle && sd->flags & SD_SHARE_CPUPOWER &&
	    !test_sd_parent(sd, SD_POWERSAVINGS_BALANCE))
		ld_moved = -1;
	else
		ld_moved = 0;
out:
	if (ld_moved)
		update_shares(sd);
	return ld_moved;
}

/*
 * Check this_cpu to ensure it is balanced within domain. Attempt to move
 * tasks if there is an imbalance.
 *
 * Called from schedule when this_rq is about to become idle (CPU_NEWLY_IDLE).
 * this_rq is locked.
 */
static int
load_balance_newidle(int this_cpu, struct rq *this_rq, struct sched_domain *sd,
			struct cpumask *cpus)
{
	struct sched_group *group;
	struct rq *busiest = NULL;
	unsigned long imbalance;
	int ld_moved = 0;
	int sd_idle = 0;
	int all_pinned = 0;

	cpumask_setall(cpus);

	/*
	 * When power savings policy is enabled for the parent domain, idle
	 * sibling can pick up load irrespective of busy siblings. In this case,
	 * let the state of idle sibling percolate up as IDLE, instead of
	 * portraying it as CPU_NOT_IDLE.
	 */
	if (sd->flags & SD_SHARE_CPUPOWER &&
	    !test_sd_parent(sd, SD_POWERSAVINGS_BALANCE))
		sd_idle = 1;

	schedstat_inc(sd, lb_count[CPU_NEWLY_IDLE]);
redo:
	update_shares_locked(this_rq, sd);
	group = find_busiest_group(sd, this_cpu, &imbalance, CPU_NEWLY_IDLE,
				   &sd_idle, cpus, NULL);
	if (!group) {
		schedstat_inc(sd, lb_nobusyg[CPU_NEWLY_IDLE]);
		goto out_balanced;
	}

	busiest = find_busiest_queue(group, CPU_NEWLY_IDLE, imbalance, cpus);
	if (!busiest) {
		schedstat_inc(sd, lb_nobusyq[CPU_NEWLY_IDLE]);
		goto out_balanced;
	}

	BUG_ON(busiest == this_rq);

	schedstat_add(sd, lb_imbalance[CPU_NEWLY_IDLE], imbalance);

	ld_moved = 0;
	if (busiest->nr_running > 1) {
		/* Attempt to move tasks */
		double_lock_balance(this_rq, busiest);
		/* this_rq->clock is already updated */
		update_rq_clock(busiest);
		ld_moved = move_tasks(this_rq, this_cpu, busiest,
					imbalance, sd, CPU_NEWLY_IDLE,
					&all_pinned);
		double_unlock_balance(this_rq, busiest);

		if (unlikely(all_pinned)) {
			cpumask_clear_cpu(cpu_of(busiest), cpus);
			if (!cpumask_empty(cpus))
				goto redo;
		}
	}

	if (!ld_moved) {
		schedstat_inc(sd, lb_failed[CPU_NEWLY_IDLE]);
		if (!sd_idle && sd->flags & SD_SHARE_CPUPOWER &&
		    !test_sd_parent(sd, SD_POWERSAVINGS_BALANCE))
			return -1;
	} else
		sd->nr_balance_failed = 0;

	update_shares_locked(this_rq, sd);
	return ld_moved;

out_balanced:
	schedstat_inc(sd, lb_balanced[CPU_NEWLY_IDLE]);
	if (!sd_idle && sd->flags & SD_SHARE_CPUPOWER &&
	    !test_sd_parent(sd, SD_POWERSAVINGS_BALANCE))
		return -1;
	sd->nr_balance_failed = 0;

	return 0;
}

/*
 * idle_balance is called by schedule() if this_cpu is about to become
 * idle. Attempts to pull tasks from other CPUs.
 */
static void idle_balance(int this_cpu, struct rq *this_rq)
{
	struct sched_domain *sd;
	int pulled_task = -1;
	unsigned long next_balance = jiffies + HZ;
	cpumask_var_t tmpmask;

	if (!alloc_cpumask_var(&tmpmask, GFP_ATOMIC))
		return;

	for_each_domain(this_cpu, sd) {
		unsigned long interval;

		if (!(sd->flags & SD_LOAD_BALANCE))
			continue;

		if (sd->flags & SD_BALANCE_NEWIDLE)
			/* If we've pulled tasks over stop searching: */
			pulled_task = load_balance_newidle(this_cpu, this_rq,
							   sd, tmpmask);

		interval = msecs_to_jiffies(sd->balance_interval);
		if (time_after(next_balance, sd->last_balance + interval))
			next_balance = sd->last_balance + interval;
		if (pulled_task)
			break;
	}
	if (pulled_task || time_after(jiffies, this_rq->next_balance)) {
		/*
		 * We are going idle. next_balance may be set based on
		 * a busy processor. So reset next_balance.
		 */
		this_rq->next_balance = next_balance;
	}
	free_cpumask_var(tmpmask);
}

/*
 * active_load_balance is run by migration threads. It pushes running tasks
 * off the busiest CPU onto idle CPUs. It requires at least 1 task to be
 * running on each physical CPU where possible, and avoids physical /
 * logical imbalances.
 *
 * Called with busiest_rq locked.
 */
static void active_load_balance(struct rq *busiest_rq, int busiest_cpu)
{
	int target_cpu = busiest_rq->push_cpu;
	struct sched_domain *sd;
	struct rq *target_rq;

	/* Is there any task to move? */
	if (busiest_rq->nr_running <= 1)
		return;

	target_rq = cpu_rq(target_cpu);

	/*
	 * This condition is "impossible", if it occurs
	 * we need to fix it. Originally reported by
	 * Bjorn Helgaas on a 128-cpu setup.
	 */
	BUG_ON(busiest_rq == target_rq);

	/* move a task from busiest_rq to target_rq */
	double_lock_balance(busiest_rq, target_rq);
	update_rq_clock(busiest_rq);
	update_rq_clock(target_rq);

	/* Search for an sd spanning us and the target CPU. */
	for_each_domain(target_cpu, sd) {
		if ((sd->flags & SD_LOAD_BALANCE) &&
		    cpumask_test_cpu(busiest_cpu, sched_domain_span(sd)))
				break;
	}

	if (likely(sd)) {
		schedstat_inc(sd, alb_count);

		if (move_one_task(target_rq, target_cpu, busiest_rq,
				  sd, CPU_IDLE))
			schedstat_inc(sd, alb_pushed);
		else
			schedstat_inc(sd, alb_failed);
	}
	double_unlock_balance(busiest_rq, target_rq);
}

#ifdef CONFIG_NO_HZ
static struct {
	atomic_t load_balancer;
	cpumask_var_t cpu_mask;
} nohz ____cacheline_aligned = {
	.load_balancer = ATOMIC_INIT(-1),
};

/*
 * This routine will try to nominate the ilb (idle load balancing)
 * owner among the cpus whose ticks are stopped. ilb owner will do the idle
 * load balancing on behalf of all those cpus. If all the cpus in the system
 * go into this tickless mode, then there will be no ilb owner (as there is
 * no need for one) and all the cpus will sleep till the next wakeup event
 * arrives...
 *
 * For the ilb owner, tick is not stopped. And this tick will be used
 * for idle load balancing. ilb owner will still be part of
 * nohz.cpu_mask..
 *
 * While stopping the tick, this cpu will become the ilb owner if there
 * is no other owner. And will be the owner till that cpu becomes busy
 * or if all cpus in the system stop their ticks at which point
 * there is no need for ilb owner.
 *
 * When the ilb owner becomes busy, it nominates another owner, during the
 * next busy scheduler_tick()
 */
int select_nohz_load_balancer(int stop_tick)
{
	int cpu = smp_processor_id();

	if (stop_tick) {
		cpumask_set_cpu(cpu, nohz.cpu_mask);
		cpu_rq(cpu)->in_nohz_recently = 1;

		/*
		 * If we are going offline and still the leader, give up!
		 */
		if (!cpu_active(cpu) &&
		    atomic_read(&nohz.load_balancer) == cpu) {
			if (atomic_cmpxchg(&nohz.load_balancer, cpu, -1) != cpu)
				BUG();
			return 0;
		}

		/* time for ilb owner also to sleep */
		if (cpumask_weight(nohz.cpu_mask) == num_online_cpus()) {
			if (atomic_read(&nohz.load_balancer) == cpu)
				atomic_set(&nohz.load_balancer, -1);
			return 0;
		}

		if (atomic_read(&nohz.load_balancer) == -1) {
			/* make me the ilb owner */
			if (atomic_cmpxchg(&nohz.load_balancer, -1, cpu) == -1)
				return 1;
		} else if (atomic_read(&nohz.load_balancer) == cpu)
			return 1;
	} else {
		if (!cpumask_test_cpu(cpu, nohz.cpu_mask))
			return 0;

		cpumask_clear_cpu(cpu, nohz.cpu_mask);

		if (atomic_read(&nohz.load_balancer) == cpu)
			if (atomic_cmpxchg(&nohz.load_balancer, cpu, -1) != cpu)
				BUG();
	}
	return 0;
}
#endif

static DEFINE_SPINLOCK(balancing);

/*
 * It checks each scheduling domain to see if it is due to be balanced,
 * and initiates a balancing operation if so.
 *
 * Balancing parameters are set up in arch_init_sched_domains.
 */
static void rebalance_domains(int cpu, enum cpu_idle_type idle)
{
	int balance = 1;
	struct rq *rq = cpu_rq(cpu);
	unsigned long interval;
	struct sched_domain *sd;
	/* Earliest time when we have to do rebalance again */
	unsigned long next_balance = jiffies + 60*HZ;
	int update_next_balance = 0;
	int need_serialize;
	cpumask_var_t tmp;

	/* Fails alloc?  Rebalancing probably not a priority right now. */
	if (!alloc_cpumask_var(&tmp, GFP_ATOMIC))
		return;

	for_each_domain(cpu, sd) {
		if (!(sd->flags & SD_LOAD_BALANCE))
			continue;

		interval = sd->balance_interval;
		if (idle != CPU_IDLE)
			interval *= sd->busy_factor;

		/* scale ms to jiffies */
		interval = msecs_to_jiffies(interval);
		if (unlikely(!interval))
			interval = 1;
		if (interval > HZ*NR_CPUS/10)
			interval = HZ*NR_CPUS/10;

		need_serialize = sd->flags & SD_SERIALIZE;

		if (need_serialize) {
			if (!spin_trylock(&balancing))
				goto out;
		}

		if (time_after_eq(jiffies, sd->last_balance + interval)) {
			if (load_balance(cpu, rq, sd, idle, &balance, tmp)) {
				/*
				 * We've pulled tasks over so either we're no
				 * longer idle, or one of our SMT siblings is
				 * not idle.
				 */
				idle = CPU_NOT_IDLE;
			}
			sd->last_balance = jiffies;
		}
		if (need_serialize)
			spin_unlock(&balancing);
out:
		if (time_after(next_balance, sd->last_balance + interval)) {
			next_balance = sd->last_balance + interval;
			update_next_balance = 1;
		}

		/*
		 * Stop the load balance at this level. There is another
		 * CPU in our sched group which is doing load balancing more
		 * actively.
		 */
		if (!balance)
			break;
	}

	/*
	 * next_balance will be updated only when there is a need.
	 * When the cpu is attached to null domain for ex, it will not be
	 * updated.
	 */
	if (likely(update_next_balance))
		rq->next_balance = next_balance;

	free_cpumask_var(tmp);
}

/*
 * run_rebalance_domains is triggered when needed from the scheduler tick.
 * In CONFIG_NO_HZ case, the idle load balance owner will do the
 * rebalancing for all the cpus for whom scheduler ticks are stopped.
 */
static void run_rebalance_domains(struct softirq_action *h)
{
	int this_cpu = smp_processor_id();
	struct rq *this_rq = cpu_rq(this_cpu);
	enum cpu_idle_type idle = this_rq->idle_at_tick ?
						CPU_IDLE : CPU_NOT_IDLE;

	rebalance_domains(this_cpu, idle);

#ifdef CONFIG_NO_HZ
	/*
	 * If this cpu is the owner for idle load balancing, then do the
	 * balancing on behalf of the other idle cpus whose ticks are
	 * stopped.
	 */
	if (this_rq->idle_at_tick &&
	    atomic_read(&nohz.load_balancer) == this_cpu) {
		struct rq *rq;
		int balance_cpu;

		for_each_cpu(balance_cpu, nohz.cpu_mask) {
			if (balance_cpu == this_cpu)
				continue;

			/*
			 * If this cpu gets work to do, stop the load balancing
			 * work being done for other cpus. Next load
			 * balancing owner will pick it up.
			 */
			if (need_resched())
				break;

			rebalance_domains(balance_cpu, CPU_IDLE);

			rq = cpu_rq(balance_cpu);
			if (time_after(this_rq->next_balance, rq->next_balance))
				this_rq->next_balance = rq->next_balance;
		}
	}
#endif
}

/*
 * Trigger the SCHED_SOFTIRQ if it is time to do periodic load balancing.
 *
 * In case of CONFIG_NO_HZ, this is the place where we nominate a new
 * idle load balancing owner or decide to stop the periodic load balancing,
 * if the whole system is idle.
 */
static inline void trigger_load_balance(struct rq *rq, int cpu)
{
#ifdef CONFIG_NO_HZ
	/*
	 * If we were in the nohz mode recently and busy at the current
	 * scheduler tick, then check if we need to nominate new idle
	 * load balancer.
	 */
	if (rq->in_nohz_recently && !rq->idle_at_tick) {
		rq->in_nohz_recently = 0;

		if (atomic_read(&nohz.load_balancer) == cpu) {
			cpumask_clear_cpu(cpu, nohz.cpu_mask);
			atomic_set(&nohz.load_balancer, -1);
		}

		if (atomic_read(&nohz.load_balancer) == -1) {
			/*
			 * simple selection for now: Nominate the
			 * first cpu in the nohz list to be the next
			 * ilb owner.
			 *
			 * TBD: Traverse the sched domains and nominate
			 * the nearest cpu in the nohz.cpu_mask.
			 */
			int ilb = cpumask_first(nohz.cpu_mask);

			if (ilb < nr_cpu_ids)
				resched_cpu(ilb);
		}
	}

	/*
	 * If this cpu is idle and doing idle load balancing for all the
	 * cpus with ticks stopped, is it time for that to stop?
	 */
	if (rq->idle_at_tick && atomic_read(&nohz.load_balancer) == cpu &&
	    cpumask_weight(nohz.cpu_mask) == num_online_cpus()) {
		resched_cpu(cpu);
		return;
	}

	/*
	 * If this cpu is idle and the idle load balancing is done by
	 * someone else, then no need raise the SCHED_SOFTIRQ
	 */
	if (rq->idle_at_tick && atomic_read(&nohz.load_balancer) != cpu &&
	    cpumask_test_cpu(cpu, nohz.cpu_mask))
		return;
#endif
	if (time_after_eq(jiffies, rq->next_balance))
		raise_softirq(SCHED_SOFTIRQ);
}

#else	/* CONFIG_SMP */

/*
 * on UP we do not need to balance between CPUs:
 */
static inline void idle_balance(int cpu, struct rq *rq)
{
}

#endif

DEFINE_PER_CPU(struct kernel_stat, kstat);

EXPORT_PER_CPU_SYMBOL(kstat);

/*
 * Return any ns on the sched_clock that have not yet been banked in
 * @p in case that task is currently running.
 */
unsigned long long task_delta_exec(struct task_struct *p)
{
	unsigned long flags;
	struct rq *rq;
	u64 ns = 0;

	rq = task_rq_lock(p, &flags);

	if (task_current(rq, p)) {
		u64 delta_exec;

		update_rq_clock(rq);
		delta_exec = rq->clock - p->se.exec_start;
		if ((s64)delta_exec > 0)
			ns = delta_exec;
	}

	task_rq_unlock(rq, &flags);

	return ns;
}

/*
 * Account user cpu time to a process.
 * @p: the process that the cpu time gets accounted to
 * @cputime: the cpu time spent in user space since the last update
 */
void account_user_time(struct task_struct *p, cputime_t cputime)
{
	struct cpu_usage_stat *cpustat = &kstat_this_cpu.cpustat;
	cputime64_t tmp;

	p->utime = cputime_add(p->utime, cputime);
	account_group_user_time(p, cputime);

	/* Add user time to cpustat. */
	tmp = cputime_to_cputime64(cputime);
	if (TASK_NICE(p) > 0)
		cpustat->nice = cputime64_add(cpustat->nice, tmp);
	else
		cpustat->user = cputime64_add(cpustat->user, tmp);
	/* Account for user time used */
	acct_update_integrals(p);
}

/*
 * Account guest cpu time to a process.
 * @p: the process that the cpu time gets accounted to
 * @cputime: the cpu time spent in virtual machine since the last update
 */
static void account_guest_time(struct task_struct *p, cputime_t cputime)
{
	cputime64_t tmp;
	struct cpu_usage_stat *cpustat = &kstat_this_cpu.cpustat;

	tmp = cputime_to_cputime64(cputime);

	p->utime = cputime_add(p->utime, cputime);
	account_group_user_time(p, cputime);
	p->gtime = cputime_add(p->gtime, cputime);

	cpustat->user = cputime64_add(cpustat->user, tmp);
	cpustat->guest = cputime64_add(cpustat->guest, tmp);
}

/*
 * Account scaled user cpu time to a process.
 * @p: the process that the cpu time gets accounted to
 * @cputime: the cpu time spent in user space since the last update
 */
void account_user_time_scaled(struct task_struct *p, cputime_t cputime)
{
	p->utimescaled = cputime_add(p->utimescaled, cputime);
}

/*
 * Account system cpu time to a process.
 * @p: the process that the cpu time gets accounted to
 * @hardirq_offset: the offset to subtract from hardirq_count()
 * @cputime: the cpu time spent in kernel space since the last update
 */
void account_system_time(struct task_struct *p, int hardirq_offset,
			 cputime_t cputime)
{
	struct cpu_usage_stat *cpustat = &kstat_this_cpu.cpustat;
	struct rq *rq = this_rq();
	cputime64_t tmp;

	if ((p->flags & PF_VCPU) && (irq_count() - hardirq_offset == 0)) {
		account_guest_time(p, cputime);
		return;
	}

	p->stime = cputime_add(p->stime, cputime);
	account_group_system_time(p, cputime);

	/* Add system time to cpustat. */
	tmp = cputime_to_cputime64(cputime);
	if (hardirq_count() - hardirq_offset)
		cpustat->irq = cputime64_add(cpustat->irq, tmp);
	else if (softirq_count())
		cpustat->softirq = cputime64_add(cpustat->softirq, tmp);
	else if (p != rq->idle)
		cpustat->system = cputime64_add(cpustat->system, tmp);
	else if (atomic_read(&rq->nr_iowait) > 0)
		cpustat->iowait = cputime64_add(cpustat->iowait, tmp);
	else
		cpustat->idle = cputime64_add(cpustat->idle, tmp);
	/* Account for system time used */
	acct_update_integrals(p);
}

/*
 * Account scaled system cpu time to a process.
 * @p: the process that the cpu time gets accounted to
 * @hardirq_offset: the offset to subtract from hardirq_count()
 * @cputime: the cpu time spent in kernel space since the last update
 */
void account_system_time_scaled(struct task_struct *p, cputime_t cputime)
{
	p->stimescaled = cputime_add(p->stimescaled, cputime);
}

/*
 * Account for involuntary wait time.
 * @p: the process from which the cpu time has been stolen
 * @steal: the cpu time spent in involuntary wait
 */
void account_steal_time(struct task_struct *p, cputime_t steal)
{
	struct cpu_usage_stat *cpustat = &kstat_this_cpu.cpustat;
	cputime64_t tmp = cputime_to_cputime64(steal);
	struct rq *rq = this_rq();

	if (p == rq->idle) {
		p->stime = cputime_add(p->stime, steal);
		if (atomic_read(&rq->nr_iowait) > 0)
			cpustat->iowait = cputime64_add(cpustat->iowait, tmp);
		else
			cpustat->idle = cputime64_add(cpustat->idle, tmp);
	} else
		cpustat->steal = cputime64_add(cpustat->steal, tmp);
}

/*
 * Use precise platform statistics if available:
 */
#ifdef CONFIG_VIRT_CPU_ACCOUNTING
cputime_t task_utime(struct task_struct *p)
{
	return p->utime;
}

cputime_t task_stime(struct task_struct *p)
{
	return p->stime;
}
#else
cputime_t task_utime(struct task_struct *p)
{
	clock_t utime = cputime_to_clock_t(p->utime),
		total = utime + cputime_to_clock_t(p->stime);
	u64 temp;

	/*
	 * Use CFS's precise accounting:
	 */
	temp = (u64)nsec_to_clock_t(p->se.sum_exec_runtime);

	if (total) {
		temp *= utime;
		do_div(temp, total);
	}
	utime = (clock_t)temp;

	p->prev_utime = max(p->prev_utime, clock_t_to_cputime(utime));
	return p->prev_utime;
}

cputime_t task_stime(struct task_struct *p)
{
	clock_t stime;

	/*
	 * Use CFS's precise accounting. (we subtract utime from
	 * the total, to make sure the total observed by userspace
	 * grows monotonically - apps rely on that):
	 */
	stime = nsec_to_clock_t(p->se.sum_exec_runtime) -
			cputime_to_clock_t(task_utime(p));

	if (stime >= 0)
		p->prev_stime = max(p->prev_stime, clock_t_to_cputime(stime));

	return p->prev_stime;
}
#endif

inline cputime_t task_gtime(struct task_struct *p)
{
	return p->gtime;
}

/*
 * This function gets called by the timer code, with HZ frequency.
 * We call it with interrupts disabled.
 *
 * It also gets called by the fork code, when changing the parent's
 * timeslices.
 */
void scheduler_tick(void)
{
	int cpu = smp_processor_id();
	struct rq *rq = cpu_rq(cpu);
	struct task_struct *curr = rq->curr;

	sched_clock_tick();

	spin_lock(&rq->lock);
	update_rq_clock(rq);
	update_cpu_load(rq);
	curr->sched_class->task_tick(rq, curr, 0);
	spin_unlock(&rq->lock);

#ifdef CONFIG_SMP
	rq->idle_at_tick = idle_cpu(cpu);
	trigger_load_balance(rq, cpu);
#endif
}

#if defined(CONFIG_PREEMPT) && (defined(CONFIG_DEBUG_PREEMPT) || \
				defined(CONFIG_PREEMPT_TRACER))

static inline unsigned long get_parent_ip(unsigned long addr)
{
	if (in_lock_functions(addr)) {
		addr = CALLER_ADDR2;
		if (in_lock_functions(addr))
			addr = CALLER_ADDR3;
	}
	return addr;
}

void __kprobes add_preempt_count(int val)
{
#ifdef CONFIG_DEBUG_PREEMPT
	/*
	 * Underflow?
	 */
	if (DEBUG_LOCKS_WARN_ON((preempt_count() < 0)))
		return;
#endif
	preempt_count() += val;
#ifdef CONFIG_DEBUG_PREEMPT
	/*
	 * Spinlock count overflowing soon?
	 */
	DEBUG_LOCKS_WARN_ON((preempt_count() & PREEMPT_MASK) >=
				PREEMPT_MASK - 10);
#endif
	if (preempt_count() == val)
		trace_preempt_off(CALLER_ADDR0, get_parent_ip(CALLER_ADDR1));
}
EXPORT_SYMBOL(add_preempt_count);

void __kprobes sub_preempt_count(int val)
{
#ifdef CONFIG_DEBUG_PREEMPT
	/*
	 * Underflow?
	 */
       if (DEBUG_LOCKS_WARN_ON(val > preempt_count() - (!!kernel_locked())))
		return;
	/*
	 * Is the spinlock portion underflowing?
	 */
	if (DEBUG_LOCKS_WARN_ON((val < PREEMPT_MASK) &&
			!(preempt_count() & PREEMPT_MASK)))
		return;
#endif

	if (preempt_count() == val)
		trace_preempt_on(CALLER_ADDR0, get_parent_ip(CALLER_ADDR1));
	preempt_count() -= val;
}
EXPORT_SYMBOL(sub_preempt_count);

#endif

/*
 * Print scheduling while atomic bug:
 */
static noinline void __schedule_bug(struct task_struct *prev)
{
	struct pt_regs *regs = get_irq_regs();

	printk(KERN_ERR "BUG: scheduling while atomic: %s/%d/0x%08x\n",
		prev->comm, prev->pid, preempt_count());

	debug_show_held_locks(prev);
	print_modules();
	if (irqs_disabled())
		print_irqtrace_events(prev);

	if (regs)
		show_regs(regs);
	else
		dump_stack();
}

/*
 * Various schedule()-time debugging checks and statistics:
 */
static inline void schedule_debug(struct task_struct *prev)
{
	/*
	 * Test if we are atomic. Since do_exit() needs to call into
	 * schedule() atomically, we ignore that path for now.
	 * Otherwise, whine if we are scheduling when we should not be.
	 */
	if (unlikely(in_atomic_preempt_off() && !prev->exit_state))
		__schedule_bug(prev);

	profile_hit(SCHED_PROFILING, __builtin_return_address(0));

	schedstat_inc(this_rq(), sched_count);
#ifdef CONFIG_SCHEDSTATS
	if (unlikely(prev->lock_depth >= 0)) {
		schedstat_inc(this_rq(), bkl_count);
		schedstat_inc(prev, sched_info.bkl_count);
	}
#endif
}

/*
 * Pick up the highest-prio task:
 */
static inline struct task_struct *
pick_next_task(struct rq *rq, struct task_struct *prev)
{
	const struct sched_class *class;
	struct task_struct *p;

	/*
	 * Optimization: we know that if all tasks are in
	 * the fair class we can call that function directly:
	 */
	if (likely(rq->nr_running == rq->cfs.nr_running)) {
		p = fair_sched_class.pick_next_task(rq);
		if (likely(p))
			return p;
	}

	class = sched_class_highest;
	for ( ; ; ) {
		p = class->pick_next_task(rq);
		if (p)
			return p;
		/*
		 * Will never be NULL as the idle class always
		 * returns a non-NULL p:
		 */
		class = class->next;
	}
}

/*
 * schedule() is the main scheduler function.
 */
asmlinkage void __sched schedule(void)
{
	struct task_struct *prev, *next;
	unsigned long *switch_count;
	struct rq *rq;
	int cpu;

need_resched:
	preempt_disable();
	cpu = smp_processor_id();
	rq = cpu_rq(cpu);
	rcu_qsctr_inc(cpu);
	prev = rq->curr;
	switch_count = &prev->nivcsw;

	release_kernel_lock(prev);
need_resched_nonpreemptible:

	schedule_debug(prev);

	if (sched_feat(HRTICK))
		hrtick_clear(rq);

	spin_lock_irq(&rq->lock);
	update_rq_clock(rq);
	clear_tsk_need_resched(prev);

	if (prev->state && !(preempt_count() & PREEMPT_ACTIVE)) {
		if (unlikely(signal_pending_state(prev->state, prev)))
			prev->state = TASK_RUNNING;
		else
			deactivate_task(rq, prev, 1);
		switch_count = &prev->nvcsw;
	}

#ifdef CONFIG_SMP
	if (prev->sched_class->pre_schedule)
		prev->sched_class->pre_schedule(rq, prev);
#endif

	if (unlikely(!rq->nr_running))
		idle_balance(cpu, rq);

	prev->sched_class->put_prev_task(rq, prev);
	next = pick_next_task(rq, prev);

	if (likely(prev != next)) {
		sched_info_switch(prev, next);

		rq->nr_switches++;
		rq->curr = next;
		++*switch_count;

		context_switch(rq, prev, next); /* unlocks the rq */
		/*
		 * the context switch might have flipped the stack from under
		 * us, hence refresh the local variables.
		 */
		cpu = smp_processor_id();
		rq = cpu_rq(cpu);
	} else
		spin_unlock_irq(&rq->lock);

	if (unlikely(reacquire_kernel_lock(current) < 0))
		goto need_resched_nonpreemptible;

	preempt_enable_no_resched();
	if (unlikely(test_thread_flag(TIF_NEED_RESCHED)))
		goto need_resched;
}
EXPORT_SYMBOL(schedule);

#ifdef CONFIG_PREEMPT
/*
 * this is the entry point to schedule() from in-kernel preemption
 * off of preempt_enable. Kernel preemptions off return from interrupt
 * occur there and call schedule directly.
 */
asmlinkage void __sched preempt_schedule(void)
{
	struct thread_info *ti = current_thread_info();

	/*
	 * If there is a non-zero preempt_count or interrupts are disabled,
	 * we do not want to preempt the current task. Just return..
	 */
	if (likely(ti->preempt_count || irqs_disabled()))
		return;

	do {
		add_preempt_count(PREEMPT_ACTIVE);
		schedule();
		sub_preempt_count(PREEMPT_ACTIVE);

		/*
		 * Check again in case we missed a preemption opportunity
		 * between schedule and now.
		 */
		barrier();
	} while (unlikely(test_thread_flag(TIF_NEED_RESCHED)));
}
EXPORT_SYMBOL(preempt_schedule);

/*
 * this is the entry point to schedule() from kernel preemption
 * off of irq context.
 * Note, that this is called and return with irqs disabled. This will
 * protect us against recursive calling from irq.
 */
asmlinkage void __sched preempt_schedule_irq(void)
{
	struct thread_info *ti = current_thread_info();

	/* Catch callers which need to be fixed */
	BUG_ON(ti->preempt_count || !irqs_disabled());

	do {
		add_preempt_count(PREEMPT_ACTIVE);
		local_irq_enable();
		schedule();
		local_irq_disable();
		sub_preempt_count(PREEMPT_ACTIVE);

		/*
		 * Check again in case we missed a preemption opportunity
		 * between schedule and now.
		 */
		barrier();
	} while (unlikely(test_thread_flag(TIF_NEED_RESCHED)));
}

#endif /* CONFIG_PREEMPT */

int default_wake_function(wait_queue_t *curr, unsigned mode, int sync,
			  void *key)
{
	return try_to_wake_up(curr->private, mode, sync);
}
EXPORT_SYMBOL(default_wake_function);

/*
 * The core wakeup function. Non-exclusive wakeups (nr_exclusive == 0) just
 * wake everything up. If it's an exclusive wakeup (nr_exclusive == small +ve
 * number) then we wake all the non-exclusive tasks and one exclusive task.
 *
 * There are circumstances in which we can try to wake a task which has already
 * started to run but is not in state TASK_RUNNING. try_to_wake_up() returns
 * zero in this (rare) case, and we handle it by continuing to scan the queue.
 */
static void __wake_up_common(wait_queue_head_t *q, unsigned int mode,
			     int nr_exclusive, int sync, void *key)
{
	wait_queue_t *curr, *next;

	list_for_each_entry_safe(curr, next, &q->task_list, task_list) {
		unsigned flags = curr->flags;

		if (curr->func(curr, mode, sync, key) &&
				(flags & WQ_FLAG_EXCLUSIVE) && !--nr_exclusive)
			break;
	}
}

/**
 * __wake_up - wake up threads blocked on a waitqueue.
 * @q: the waitqueue
 * @mode: which threads
 * @nr_exclusive: how many wake-one or wake-many threads to wake up
 * @key: is directly passed to the wakeup function
 */
void __wake_up(wait_queue_head_t *q, unsigned int mode,
			int nr_exclusive, void *key)
{
	unsigned long flags;

	spin_lock_irqsave(&q->lock, flags);
	__wake_up_common(q, mode, nr_exclusive, 0, key);
	spin_unlock_irqrestore(&q->lock, flags);
}
EXPORT_SYMBOL(__wake_up);

/*
 * Same as __wake_up but called with the spinlock in wait_queue_head_t held.
 */
void __wake_up_locked(wait_queue_head_t *q, unsigned int mode)
{
	__wake_up_common(q, mode, 1, 0, NULL);
}

/**
 * __wake_up_sync - wake up threads blocked on a waitqueue.
 * @q: the waitqueue
 * @mode: which threads
 * @nr_exclusive: how many wake-one or wake-many threads to wake up
 *
 * The sync wakeup differs that the waker knows that it will schedule
 * away soon, so while the target thread will be woken up, it will not
 * be migrated to another CPU - ie. the two threads are 'synchronized'
 * with each other. This can prevent needless bouncing between CPUs.
 *
 * On UP it can prevent extra preemption.
 */
void
__wake_up_sync(wait_queue_head_t *q, unsigned int mode, int nr_exclusive)
{
	unsigned long flags;
	int sync = 1;

	if (unlikely(!q))
		return;

	if (unlikely(!nr_exclusive))
		sync = 0;

	spin_lock_irqsave(&q->lock, flags);
	__wake_up_common(q, mode, nr_exclusive, sync, NULL);
	spin_unlock_irqrestore(&q->lock, flags);
}
EXPORT_SYMBOL_GPL(__wake_up_sync);	/* For internal use only */

/**
 * complete: - signals a single thread waiting on this completion
 * @x:  holds the state of this particular completion
 *
 * This will wake up a single thread waiting on this completion. Threads will be
 * awakened in the same order in which they were queued.
 *
 * See also complete_all(), wait_for_completion() and related routines.
 */
void complete(struct completion *x)
{
	unsigned long flags;

	spin_lock_irqsave(&x->wait.lock, flags);
	x->done++;
	__wake_up_common(&x->wait, TASK_NORMAL, 1, 0, NULL);
	spin_unlock_irqrestore(&x->wait.lock, flags);
}
EXPORT_SYMBOL(complete);

/**
 * complete_all: - signals all threads waiting on this completion
 * @x:  holds the state of this particular completion
 *
 * This will wake up all threads waiting on this particular completion event.
 */
void complete_all(struct completion *x)
{
	unsigned long flags;

	spin_lock_irqsave(&x->wait.lock, flags);
	x->done += UINT_MAX/2;
	__wake_up_common(&x->wait, TASK_NORMAL, 0, 0, NULL);
	spin_unlock_irqrestore(&x->wait.lock, flags);
}
EXPORT_SYMBOL(complete_all);

static inline long __sched
do_wait_for_common(struct completion *x, long timeout, int state)
{
	if (!x->done) {
		DECLARE_WAITQUEUE(wait, current);

		wait.flags |= WQ_FLAG_EXCLUSIVE;
		__add_wait_queue_tail(&x->wait, &wait);
		do {
			if (signal_pending_state(state, current)) {
				timeout = -ERESTARTSYS;
				break;
			}
			__set_current_state(state);
			spin_unlock_irq(&x->wait.lock);
			timeout = schedule_timeout(timeout);
			spin_lock_irq(&x->wait.lock);
		} while (!x->done && timeout);
		__remove_wait_queue(&x->wait, &wait);
		if (!x->done)
			return timeout;
	}
	x->done--;
	return timeout ?: 1;
}

static long __sched
wait_for_common(struct completion *x, long timeout, int state)
{
	might_sleep();

	spin_lock_irq(&x->wait.lock);
	timeout = do_wait_for_common(x, timeout, state);
	spin_unlock_irq(&x->wait.lock);
	return timeout;
}

/**
 * wait_for_completion: - waits for completion of a task
 * @x:  holds the state of this particular completion
 *
 * This waits to be signaled for completion of a specific task. It is NOT
 * interruptible and there is no timeout.
 *
 * See also similar routines (i.e. wait_for_completion_timeout()) with timeout
 * and interrupt capability. Also see complete().
 */
void __sched wait_for_completion(struct completion *x)
{
	wait_for_common(x, MAX_SCHEDULE_TIMEOUT, TASK_UNINTERRUPTIBLE);
}
EXPORT_SYMBOL(wait_for_completion);

/**
 * wait_for_completion_timeout: - waits for completion of a task (w/timeout)
 * @x:  holds the state of this particular completion
 * @timeout:  timeout value in jiffies
 *
 * This waits for either a completion of a specific task to be signaled or for a
 * specified timeout to expire. The timeout is in jiffies. It is not
 * interruptible.
 */
unsigned long __sched
wait_for_completion_timeout(struct completion *x, unsigned long timeout)
{
	return wait_for_common(x, timeout, TASK_UNINTERRUPTIBLE);
}
EXPORT_SYMBOL(wait_for_completion_timeout);

/**
 * wait_for_completion_interruptible: - waits for completion of a task (w/intr)
 * @x:  holds the state of this particular completion
 *
 * This waits for completion of a specific task to be signaled. It is
 * interruptible.
 */
int __sched wait_for_completion_interruptible(struct completion *x)
{
	long t = wait_for_common(x, MAX_SCHEDULE_TIMEOUT, TASK_INTERRUPTIBLE);
	if (t == -ERESTARTSYS)
		return t;
	return 0;
}
EXPORT_SYMBOL(wait_for_completion_interruptible);

/**
 * wait_for_completion_interruptible_timeout: - waits for completion (w/(to,intr))
 * @x:  holds the state of this particular completion
 * @timeout:  timeout value in jiffies
 *
 * This waits for either a completion of a specific task to be signaled or for a
 * specified timeout to expire. It is interruptible. The timeout is in jiffies.
 */
unsigned long __sched
wait_for_completion_interruptible_timeout(struct completion *x,
					  unsigned long timeout)
{
	return wait_for_common(x, timeout, TASK_INTERRUPTIBLE);
}
EXPORT_SYMBOL(wait_for_completion_interruptible_timeout);

/**
 * wait_for_completion_killable: - waits for completion of a task (killable)
 * @x:  holds the state of this particular completion
 *
 * This waits to be signaled for completion of a specific task. It can be
 * interrupted by a kill signal.
 */
int __sched wait_for_completion_killable(struct completion *x)
{
	long t = wait_for_common(x, MAX_SCHEDULE_TIMEOUT, TASK_KILLABLE);
	if (t == -ERESTARTSYS)
		return t;
	return 0;
}
EXPORT_SYMBOL(wait_for_completion_killable);

/**
 *	try_wait_for_completion - try to decrement a completion without blocking
 *	@x:	completion structure
 *
 *	Returns: 0 if a decrement cannot be done without blocking
 *		 1 if a decrement succeeded.
 *
 *	If a completion is being used as a counting completion,
 *	attempt to decrement the counter without blocking. This
 *	enables us to avoid waiting if the resource the completion
 *	is protecting is not available.
 */
bool try_wait_for_completion(struct completion *x)
{
	int ret = 1;

	spin_lock_irq(&x->wait.lock);
	if (!x->done)
		ret = 0;
	else
		x->done--;
	spin_unlock_irq(&x->wait.lock);
	return ret;
}
EXPORT_SYMBOL(try_wait_for_completion);

/**
 *	completion_done - Test to see if a completion has any waiters
 *	@x:	completion structure
 *
 *	Returns: 0 if there are waiters (wait_for_completion() in progress)
 *		 1 if there are no waiters.
 *
 */
bool completion_done(struct completion *x)
{
	int ret = 1;

	spin_lock_irq(&x->wait.lock);
	if (!x->done)
		ret = 0;
	spin_unlock_irq(&x->wait.lock);
	return ret;
}
EXPORT_SYMBOL(completion_done);

static long __sched
sleep_on_common(wait_queue_head_t *q, int state, long timeout)
{
	unsigned long flags;
	wait_queue_t wait;

	init_waitqueue_entry(&wait, current);

	__set_current_state(state);

	spin_lock_irqsave(&q->lock, flags);
	__add_wait_queue(q, &wait);
	spin_unlock(&q->lock);
	timeout = schedule_timeout(timeout);
	spin_lock_irq(&q->lock);
	__remove_wait_queue(q, &wait);
	spin_unlock_irqrestore(&q->lock, flags);

	return timeout;
}

void __sched interruptible_sleep_on(wait_queue_head_t *q)
{
	sleep_on_common(q, TASK_INTERRUPTIBLE, MAX_SCHEDULE_TIMEOUT);
}
EXPORT_SYMBOL(interruptible_sleep_on);

long __sched
interruptible_sleep_on_timeout(wait_queue_head_t *q, long timeout)
{
	return sleep_on_common(q, TASK_INTERRUPTIBLE, timeout);
}
EXPORT_SYMBOL(interruptible_sleep_on_timeout);

void __sched sleep_on(wait_queue_head_t *q)
{
	sleep_on_common(q, TASK_UNINTERRUPTIBLE, MAX_SCHEDULE_TIMEOUT);
}
EXPORT_SYMBOL(sleep_on);

long __sched sleep_on_timeout(wait_queue_head_t *q, long timeout)
{
	return sleep_on_common(q, TASK_UNINTERRUPTIBLE, timeout);
}
EXPORT_SYMBOL(sleep_on_timeout);

#ifdef CONFIG_RT_MUTEXES

/*
 * rt_mutex_setprio - set the current priority of a task
 * @p: task
 * @prio: prio value (kernel-internal form)
 *
 * This function changes the 'effective' priority of a task. It does
 * not touch ->normal_prio like __setscheduler().
 *
 * Used by the rt_mutex code to implement priority inheritance logic.
 */
void rt_mutex_setprio(struct task_struct *p, int prio)
{
	unsigned long flags;
	int oldprio, on_rq, running;
	struct rq *rq;
	const struct sched_class *prev_class = p->sched_class;

	BUG_ON(prio < 0 || prio > MAX_PRIO);

	rq = task_rq_lock(p, &flags);
	update_rq_clock(rq);

	oldprio = p->prio;
	on_rq = p->se.on_rq;
	running = task_current(rq, p);
	if (on_rq)
		dequeue_task(rq, p, 0);
	if (running)
		p->sched_class->put_prev_task(rq, p);

	if (rt_prio(prio))
		p->sched_class = &rt_sched_class;
	else
		p->sched_class = &fair_sched_class;

	p->prio = prio;

	if (running)
		p->sched_class->set_curr_task(rq);
	if (on_rq) {
		enqueue_task(rq, p, 0);

		check_class_changed(rq, p, prev_class, oldprio, running);
	}
	task_rq_unlock(rq, &flags);
}

#endif

void set_user_nice(struct task_struct *p, long nice)
{
	int old_prio, delta, on_rq;
	unsigned long flags;
	struct rq *rq;

	if (TASK_NICE(p) == nice || nice < -20 || nice > 19)
		return;
	/*
	 * We have to be careful, if called from sys_setpriority(),
	 * the task might be in the middle of scheduling on another CPU.
	 */
	rq = task_rq_lock(p, &flags);
	update_rq_clock(rq);
	/*
	 * The RT priorities are set via sched_setscheduler(), but we still
	 * allow the 'normal' nice value to be set - but as expected
	 * it wont have any effect on scheduling until the task is
	 * SCHED_FIFO/SCHED_RR:
	 */
	if (task_has_rt_policy(p)) {
		p->static_prio = NICE_TO_PRIO(nice);
		goto out_unlock;
	}
	on_rq = p->se.on_rq;
	if (on_rq)
		dequeue_task(rq, p, 0);

	p->static_prio = NICE_TO_PRIO(nice);
	set_load_weight(p);
	old_prio = p->prio;
	p->prio = effective_prio(p);
	delta = p->prio - old_prio;

	if (on_rq) {
		enqueue_task(rq, p, 0);
		/*
		 * If the task increased its priority or is running and
		 * lowered its priority, then reschedule its CPU:
		 */
		if (delta < 0 || (delta > 0 && task_running(rq, p)))
			resched_task(rq->curr);
	}
out_unlock:
	task_rq_unlock(rq, &flags);
}
EXPORT_SYMBOL(set_user_nice);

/*
 * can_nice - check if a task can reduce its nice value
 * @p: task
 * @nice: nice value
 */
int can_nice(const struct task_struct *p, const int nice)
{
	/* convert nice value [19,-20] to rlimit style value [1,40] */
	int nice_rlim = 20 - nice;

	return (nice_rlim <= p->signal->rlim[RLIMIT_NICE].rlim_cur ||
		capable(CAP_SYS_NICE));
}

#ifdef __ARCH_WANT_SYS_NICE

/*
 * sys_nice - change the priority of the current process.
 * @increment: priority increment
 *
 * sys_setpriority is a more generic, but much slower function that
 * does similar things.
 */
asmlinkage long sys_nice(int increment)
{
	long nice, retval;

	/*
	 * Setpriority might change our priority at the same moment.
	 * We don't have to worry. Conceptually one call occurs first
	 * and we have a single winner.
	 */
	if (increment < -40)
		increment = -40;
	if (increment > 40)
		increment = 40;

	nice = PRIO_TO_NICE(current->static_prio) + increment;
	if (nice < -20)
		nice = -20;
	if (nice > 19)
		nice = 19;

	if (increment < 0 && !can_nice(current, nice))
		return -EPERM;

	retval = security_task_setnice(current, nice);
	if (retval)
		return retval;

	set_user_nice(current, nice);
	return 0;
}

#endif

/**
 * task_prio - return the priority value of a given task.
 * @p: the task in question.
 *
 * This is the priority value as seen by users in /proc.
 * RT tasks are offset by -200. Normal tasks are centered
 * around 0, value goes from -16 to +15.
 */
int task_prio(const struct task_struct *p)
{
	return p->prio - MAX_RT_PRIO;
}

/**
 * task_nice - return the nice value of a given task.
 * @p: the task in question.
 */
int task_nice(const struct task_struct *p)
{
	return TASK_NICE(p);
}
EXPORT_SYMBOL(task_nice);

/**
 * idle_cpu - is a given cpu idle currently?
 * @cpu: the processor in question.
 */
int idle_cpu(int cpu)
{
	return cpu_curr(cpu) == cpu_rq(cpu)->idle;
}

/**
 * idle_task - return the idle task for a given cpu.
 * @cpu: the processor in question.
 */
struct task_struct *idle_task(int cpu)
{
	return cpu_rq(cpu)->idle;
}

/**
 * find_process_by_pid - find a process with a matching PID value.
 * @pid: the pid in question.
 */
static struct task_struct *find_process_by_pid(pid_t pid)
{
	return pid ? find_task_by_vpid(pid) : current;
}

/* Actually do priority change: must hold rq lock. */
static void
__setscheduler(struct rq *rq, struct task_struct *p, int policy, int prio)
{
	BUG_ON(p->se.on_rq);

	p->policy = policy;
	switch (p->policy) {
	case SCHED_NORMAL:
	case SCHED_BATCH:
	case SCHED_IDLE:
		p->sched_class = &fair_sched_class;
		break;
	case SCHED_FIFO:
	case SCHED_RR:
		p->sched_class = &rt_sched_class;
		break;
	}

	p->rt_priority = prio;
	p->normal_prio = normal_prio(p);
	/* we are holding p->pi_lock already */
	p->prio = rt_mutex_getprio(p);
	set_load_weight(p);
}

static int __sched_setscheduler(struct task_struct *p, int policy,
				struct sched_param *param, bool user)
{
	int retval, oldprio, oldpolicy = -1, on_rq, running;
	unsigned long flags;
	const struct sched_class *prev_class = p->sched_class;
	struct rq *rq;

	/* may grab non-irq protected spin_locks */
	BUG_ON(in_interrupt());
recheck:
	/* double check policy once rq lock held */
	if (policy < 0)
		policy = oldpolicy = p->policy;
	else if (policy != SCHED_FIFO && policy != SCHED_RR &&
			policy != SCHED_NORMAL && policy != SCHED_BATCH &&
			policy != SCHED_IDLE)
		return -EINVAL;
	/*
	 * Valid priorities for SCHED_FIFO and SCHED_RR are
	 * 1..MAX_USER_RT_PRIO-1, valid priority for SCHED_NORMAL,
	 * SCHED_BATCH and SCHED_IDLE is 0.
	 */
	if (param->sched_priority < 0 ||
	    (p->mm && param->sched_priority > MAX_USER_RT_PRIO-1) ||
	    (!p->mm && param->sched_priority > MAX_RT_PRIO-1))
		return -EINVAL;
	if (rt_policy(policy) != (param->sched_priority != 0))
		return -EINVAL;

	/*
	 * Allow unprivileged RT tasks to decrease priority:
	 */
	if (user && !capable(CAP_SYS_NICE)) {
		if (rt_policy(policy)) {
			unsigned long rlim_rtprio;

			if (!lock_task_sighand(p, &flags))
				return -ESRCH;
			rlim_rtprio = p->signal->rlim[RLIMIT_RTPRIO].rlim_cur;
			unlock_task_sighand(p, &flags);

			/* can't set/change the rt policy */
			if (policy != p->policy && !rlim_rtprio)
				return -EPERM;

			/* can't increase priority */
			if (param->sched_priority > p->rt_priority &&
			    param->sched_priority > rlim_rtprio)
				return -EPERM;
		}
		/*
		 * Like positive nice levels, dont allow tasks to
		 * move out of SCHED_IDLE either:
		 */
		if (p->policy == SCHED_IDLE && policy != SCHED_IDLE)
			return -EPERM;

		/* can't change other user's priorities */
		if ((current->euid != p->euid) &&
		    (current->euid != p->uid))
			return -EPERM;
	}

	if (user) {
#ifdef CONFIG_RT_GROUP_SCHED
		/*
		 * Do not allow realtime tasks into groups that have no runtime
		 * assigned.
		 */
		if (rt_bandwidth_enabled() && rt_policy(policy) &&
				task_group(p)->rt_bandwidth.rt_runtime == 0)
			return -EPERM;
#endif

		retval = security_task_setscheduler(p, policy, param);
		if (retval)
			return retval;
	}

	/*
	 * make sure no PI-waiters arrive (or leave) while we are
	 * changing the priority of the task:
	 */
	spin_lock_irqsave(&p->pi_lock, flags);
	/*
	 * To be able to change p->policy safely, the apropriate
	 * runqueue lock must be held.
	 */
	rq = __task_rq_lock(p);
	/* recheck policy now with rq lock held */
	if (unlikely(oldpolicy != -1 && oldpolicy != p->policy)) {
		policy = oldpolicy = -1;
		__task_rq_unlock(rq);
		spin_unlock_irqrestore(&p->pi_lock, flags);
		goto recheck;
	}
	update_rq_clock(rq);
	on_rq = p->se.on_rq;
	running = task_current(rq, p);
	if (on_rq)
		deactivate_task(rq, p, 0);
	if (running)
		p->sched_class->put_prev_task(rq, p);

	oldprio = p->prio;
	__setscheduler(rq, p, policy, param->sched_priority);

	if (running)
		p->sched_class->set_curr_task(rq);
	if (on_rq) {
		activate_task(rq, p, 0);

		check_class_changed(rq, p, prev_class, oldprio, running);
	}
	__task_rq_unlock(rq);
	spin_unlock_irqrestore(&p->pi_lock, flags);

	rt_mutex_adjust_pi(p);

	return 0;
}

/**
 * sched_setscheduler - change the scheduling policy and/or RT priority of a thread.
 * @p: the task in question.
 * @policy: new policy.
 * @param: structure containing the new RT priority.
 *
 * NOTE that the task may be already dead.
 */
int sched_setscheduler(struct task_struct *p, int policy,
		       struct sched_param *param)
{
	return __sched_setscheduler(p, policy, param, true);
}
EXPORT_SYMBOL_GPL(sched_setscheduler);

/**
 * sched_setscheduler_nocheck - change the scheduling policy and/or RT priority of a thread from kernelspace.
 * @p: the task in question.
 * @policy: new policy.
 * @param: structure containing the new RT priority.
 *
 * Just like sched_setscheduler, only don't bother checking if the
 * current context has permission.  For example, this is needed in
 * stop_machine(): we create temporary high priority worker threads,
 * but our caller might not have that capability.
 */
int sched_setscheduler_nocheck(struct task_struct *p, int policy,
			       struct sched_param *param)
{
	return __sched_setscheduler(p, policy, param, false);
}

static int
do_sched_setscheduler(pid_t pid, int policy, struct sched_param __user *param)
{
	struct sched_param lparam;
	struct task_struct *p;
	int retval;

	if (!param || pid < 0)
		return -EINVAL;
	if (copy_from_user(&lparam, param, sizeof(struct sched_param)))
		return -EFAULT;

	rcu_read_lock();
	retval = -ESRCH;
	p = find_process_by_pid(pid);
	if (p != NULL)
		retval = sched_setscheduler(p, policy, &lparam);
	rcu_read_unlock();

	return retval;
}

/**
 * sys_sched_setscheduler - set/change the scheduler policy and RT priority
 * @pid: the pid in question.
 * @policy: new policy.
 * @param: structure containing the new RT priority.
 */
asmlinkage long
sys_sched_setscheduler(pid_t pid, int policy, struct sched_param __user *param)
{
	/* negative values for policy are not valid */
	if (policy < 0)
		return -EINVAL;

	return do_sched_setscheduler(pid, policy, param);
}

/**
 * sys_sched_setparam - set/change the RT priority of a thread
 * @pid: the pid in question.
 * @param: structure containing the new RT priority.
 */
asmlinkage long sys_sched_setparam(pid_t pid, struct sched_param __user *param)
{
	return do_sched_setscheduler(pid, -1, param);
}

/**
 * sys_sched_getscheduler - get the policy (scheduling class) of a thread
 * @pid: the pid in question.
 */
asmlinkage long sys_sched_getscheduler(pid_t pid)
{
	struct task_struct *p;
	int retval;

	if (pid < 0)
		return -EINVAL;

	retval = -ESRCH;
	read_lock(&tasklist_lock);
	p = find_process_by_pid(pid);
	if (p) {
		retval = security_task_getscheduler(p);
		if (!retval)
			retval = p->policy;
	}
	read_unlock(&tasklist_lock);
	return retval;
}

/**
 * sys_sched_getscheduler - get the RT priority of a thread
 * @pid: the pid in question.
 * @param: structure containing the RT priority.
 */
asmlinkage long sys_sched_getparam(pid_t pid, struct sched_param __user *param)
{
	struct sched_param lp;
	struct task_struct *p;
	int retval;

	if (!param || pid < 0)
		return -EINVAL;

	read_lock(&tasklist_lock);
	p = find_process_by_pid(pid);
	retval = -ESRCH;
	if (!p)
		goto out_unlock;

	retval = security_task_getscheduler(p);
	if (retval)
		goto out_unlock;

	lp.sched_priority = p->rt_priority;
	read_unlock(&tasklist_lock);

	/*
	 * This one might sleep, we cannot do it with a spinlock held ...
	 */
	retval = copy_to_user(param, &lp, sizeof(*param)) ? -EFAULT : 0;

	return retval;

out_unlock:
	read_unlock(&tasklist_lock);
	return retval;
}

long sched_setaffinity(pid_t pid, const struct cpumask *in_mask)
{
	cpumask_var_t cpus_allowed, new_mask;
	struct task_struct *p;
	int retval;

	get_online_cpus();
	read_lock(&tasklist_lock);

	p = find_process_by_pid(pid);
	if (!p) {
		read_unlock(&tasklist_lock);
		put_online_cpus();
		return -ESRCH;
	}

	/*
	 * It is not safe to call set_cpus_allowed with the
	 * tasklist_lock held. We will bump the task_struct's
	 * usage count and then drop tasklist_lock.
	 */
	get_task_struct(p);
	read_unlock(&tasklist_lock);

	if (!alloc_cpumask_var(&cpus_allowed, GFP_KERNEL)) {
		retval = -ENOMEM;
		goto out_put_task;
	}
	if (!alloc_cpumask_var(&new_mask, GFP_KERNEL)) {
		retval = -ENOMEM;
		goto out_free_cpus_allowed;
	}
	retval = -EPERM;
	if ((current->euid != p->euid) && (current->euid != p->uid) &&
			!capable(CAP_SYS_NICE))
		goto out_unlock;

	retval = security_task_setscheduler(p, 0, NULL);
	if (retval)
		goto out_unlock;

	cpuset_cpus_allowed(p, cpus_allowed);
	cpumask_and(new_mask, in_mask, cpus_allowed);
 again:
	retval = set_cpus_allowed_ptr(p, new_mask);

	if (!retval) {
		cpuset_cpus_allowed(p, cpus_allowed);
		if (!cpumask_subset(new_mask, cpus_allowed)) {
			/*
			 * We must have raced with a concurrent cpuset
			 * update. Just reset the cpus_allowed to the
			 * cpuset's cpus_allowed
			 */
			cpumask_copy(new_mask, cpus_allowed);
			goto again;
		}
	}
out_unlock:
	free_cpumask_var(new_mask);
out_free_cpus_allowed:
	free_cpumask_var(cpus_allowed);
out_put_task:
	put_task_struct(p);
	put_online_cpus();
	return retval;
}

static int get_user_cpu_mask(unsigned long __user *user_mask_ptr, unsigned len,
			     struct cpumask *new_mask)
{
	if (len < cpumask_size())
		cpumask_clear(new_mask);
	else if (len > cpumask_size())
		len = cpumask_size();

	return copy_from_user(new_mask, user_mask_ptr, len) ? -EFAULT : 0;
}

/**
 * sys_sched_setaffinity - set the cpu affinity of a process
 * @pid: pid of the process
 * @len: length in bytes of the bitmask pointed to by user_mask_ptr
 * @user_mask_ptr: user-space pointer to the new cpu mask
 */
asmlinkage long sys_sched_setaffinity(pid_t pid, unsigned int len,
				      unsigned long __user *user_mask_ptr)
{
	cpumask_var_t new_mask;
	int retval;

	if (!alloc_cpumask_var(&new_mask, GFP_KERNEL))
		return -ENOMEM;

	retval = get_user_cpu_mask(user_mask_ptr, len, new_mask);
	if (retval == 0)
		retval = sched_setaffinity(pid, new_mask);
	free_cpumask_var(new_mask);
	return retval;
}

long sched_getaffinity(pid_t pid, struct cpumask *mask)
{
	struct task_struct *p;
	int retval;

	get_online_cpus();
	read_lock(&tasklist_lock);

	retval = -ESRCH;
	p = find_process_by_pid(pid);
	if (!p)
		goto out_unlock;

	retval = security_task_getscheduler(p);
	if (retval)
		goto out_unlock;

	cpumask_and(mask, &p->cpus_allowed, cpu_online_mask);

out_unlock:
	read_unlock(&tasklist_lock);
	put_online_cpus();

	return retval;
}

/**
 * sys_sched_getaffinity - get the cpu affinity of a process
 * @pid: pid of the process
 * @len: length in bytes of the bitmask pointed to by user_mask_ptr
 * @user_mask_ptr: user-space pointer to hold the current cpu mask
 */
asmlinkage long sys_sched_getaffinity(pid_t pid, unsigned int len,
				      unsigned long __user *user_mask_ptr)
{
	int ret;
	cpumask_var_t mask;

	if (len < cpumask_size())
		return -EINVAL;

	if (!alloc_cpumask_var(&mask, GFP_KERNEL))
		return -ENOMEM;

	ret = sched_getaffinity(pid, mask);
	if (ret == 0) {
		if (copy_to_user(user_mask_ptr, mask, cpumask_size()))
			ret = -EFAULT;
		else
			ret = cpumask_size();
	}
	free_cpumask_var(mask);

	return ret;
}

/**
 * sys_sched_yield - yield the current processor to other threads.
 *
 * This function yields the current CPU to other tasks. If there are no
 * other threads running on this CPU then this function will return.
 */
asmlinkage long sys_sched_yield(void)
{
	struct rq *rq = this_rq_lock();

	schedstat_inc(rq, yld_count);
	current->sched_class->yield_task(rq);

	/*
	 * Since we are going to call schedule() anyway, there's
	 * no need to preempt or enable interrupts:
	 */
	__release(rq->lock);
	spin_release(&rq->lock.dep_map, 1, _THIS_IP_);
	_raw_spin_unlock(&rq->lock);
	preempt_enable_no_resched();

	schedule();

	return 0;
}

static void __cond_resched(void)
{
#ifdef CONFIG_DEBUG_SPINLOCK_SLEEP
	__might_sleep(__FILE__, __LINE__);
#endif
	/*
	 * The BKS might be reacquired before we have dropped
	 * PREEMPT_ACTIVE, which could trigger a second
	 * cond_resched() call.
	 */
	do {
		add_preempt_count(PREEMPT_ACTIVE);
		schedule();
		sub_preempt_count(PREEMPT_ACTIVE);
	} while (need_resched());
}

int __sched _cond_resched(void)
{
	if (need_resched() && !(preempt_count() & PREEMPT_ACTIVE) &&
					system_state == SYSTEM_RUNNING) {
		__cond_resched();
		return 1;
	}
	return 0;
}
EXPORT_SYMBOL(_cond_resched);

/*
 * cond_resched_lock() - if a reschedule is pending, drop the given lock,
 * call schedule, and on return reacquire the lock.
 *
 * This works OK both with and without CONFIG_PREEMPT. We do strange low-level
 * operations here to prevent schedule() from being called twice (once via
 * spin_unlock(), once by hand).
 */
int cond_resched_lock(spinlock_t *lock)
{
	int resched = need_resched() && system_state == SYSTEM_RUNNING;
	int ret = 0;

	if (spin_needbreak(lock) || resched) {
		spin_unlock(lock);
		if (resched && need_resched())
			__cond_resched();
		else
			cpu_relax();
		ret = 1;
		spin_lock(lock);
	}
	return ret;
}
EXPORT_SYMBOL(cond_resched_lock);

int __sched cond_resched_softirq(void)
{
	BUG_ON(!in_softirq());

	if (need_resched() && system_state == SYSTEM_RUNNING) {
		local_bh_enable();
		__cond_resched();
		local_bh_disable();
		return 1;
	}
	return 0;
}
EXPORT_SYMBOL(cond_resched_softirq);

/**
 * yield - yield the current processor to other threads.
 *
 * This is a shortcut for kernel-space yielding - it marks the
 * thread runnable and calls sys_sched_yield().
 */
void __sched yield(void)
{
	set_current_state(TASK_RUNNING);
	sys_sched_yield();
}
EXPORT_SYMBOL(yield);

/*
 * This task is about to go to sleep on IO. Increment rq->nr_iowait so
 * that process accounting knows that this is a task in IO wait state.
 *
 * But don't do that if it is a deliberate, throttling IO wait (this task
 * has set its backing_dev_info: the queue against which it should throttle)
 */
void __sched io_schedule(void)
{
	struct rq *rq = &__raw_get_cpu_var(runqueues);

	delayacct_blkio_start();
	atomic_inc(&rq->nr_iowait);
	schedule();
	atomic_dec(&rq->nr_iowait);
	delayacct_blkio_end();
}
EXPORT_SYMBOL(io_schedule);

long __sched io_schedule_timeout(long timeout)
{
	struct rq *rq = &__raw_get_cpu_var(runqueues);
	long ret;

	delayacct_blkio_start();
	atomic_inc(&rq->nr_iowait);
	ret = schedule_timeout(timeout);
	atomic_dec(&rq->nr_iowait);
	delayacct_blkio_end();
	return ret;
}

/**
 * sys_sched_get_priority_max - return maximum RT priority.
 * @policy: scheduling class.
 *
 * this syscall returns the maximum rt_priority that can be used
 * by a given scheduling class.
 */
asmlinkage long sys_sched_get_priority_max(int policy)
{
	int ret = -EINVAL;

	switch (policy) {
	case SCHED_FIFO:
	case SCHED_RR:
		ret = MAX_USER_RT_PRIO-1;
		break;
	case SCHED_NORMAL:
	case SCHED_BATCH:
	case SCHED_IDLE:
		ret = 0;
		break;
	}
	return ret;
}

/**
 * sys_sched_get_priority_min - return minimum RT priority.
 * @policy: scheduling class.
 *
 * this syscall returns the minimum rt_priority that can be used
 * by a given scheduling class.
 */
asmlinkage long sys_sched_get_priority_min(int policy)
{
	int ret = -EINVAL;

	switch (policy) {
	case SCHED_FIFO:
	case SCHED_RR:
		ret = 1;
		break;
	case SCHED_NORMAL:
	case SCHED_BATCH:
	case SCHED_IDLE:
		ret = 0;
	}
	return ret;
}

/**
 * sys_sched_rr_get_interval - return the default timeslice of a process.
 * @pid: pid of the process.
 * @interval: userspace pointer to the timeslice value.
 *
 * this syscall writes the default timeslice value of a given process
 * into the user-space timespec buffer. A value of '0' means infinity.
 */
asmlinkage
long sys_sched_rr_get_interval(pid_t pid, struct timespec __user *interval)
{
	struct task_struct *p;
	unsigned int time_slice;
	int retval;
	struct timespec t;

	if (pid < 0)
		return -EINVAL;

	retval = -ESRCH;
	read_lock(&tasklist_lock);
	p = find_process_by_pid(pid);
	if (!p)
		goto out_unlock;

	retval = security_task_getscheduler(p);
	if (retval)
		goto out_unlock;

	/*
	 * Time slice is 0 for SCHED_FIFO tasks and for SCHED_OTHER
	 * tasks that are on an otherwise idle runqueue:
	 */
	time_slice = 0;
	if (p->policy == SCHED_RR) {
		time_slice = DEF_TIMESLICE;
	} else if (p->policy != SCHED_FIFO) {
		struct sched_entity *se = &p->se;
		unsigned long flags;
		struct rq *rq;

		rq = task_rq_lock(p, &flags);
		if (rq->cfs.load.weight)
			time_slice = NS_TO_JIFFIES(sched_slice(&rq->cfs, se));
		task_rq_unlock(rq, &flags);
	}
	read_unlock(&tasklist_lock);
	jiffies_to_timespec(time_slice, &t);
	retval = copy_to_user(interval, &t, sizeof(t)) ? -EFAULT : 0;
	return retval;

out_unlock:
	read_unlock(&tasklist_lock);
	return retval;
}

static const char stat_nam[] = TASK_STATE_TO_CHAR_STR;

void sched_show_task(struct task_struct *p)
{
	unsigned long free = 0;
	unsigned state;

	state = p->state ? __ffs(p->state) + 1 : 0;
	printk(KERN_INFO "%-13.13s %c", p->comm,
		state < sizeof(stat_nam) - 1 ? stat_nam[state] : '?');
#if BITS_PER_LONG == 32
	if (state == TASK_RUNNING)
		printk(KERN_CONT " running  ");
	else
		printk(KERN_CONT " %08lx ", thread_saved_pc(p));
#else
	if (state == TASK_RUNNING)
		printk(KERN_CONT "  running task    ");
	else
		printk(KERN_CONT " %016lx ", thread_saved_pc(p));
#endif
#ifdef CONFIG_DEBUG_STACK_USAGE
	{
		unsigned long *n = end_of_stack(p);
		while (!*n)
			n++;
		free = (unsigned long)n - (unsigned long)end_of_stack(p);
	}
#endif
	printk(KERN_CONT "%5lu %5d %6d\n", free,
		task_pid_nr(p), task_pid_nr(p->real_parent));

	show_stack(p, NULL);
}

void show_state_filter(unsigned long state_filter)
{
	struct task_struct *g, *p;

#if BITS_PER_LONG == 32
	printk(KERN_INFO
		"  task                PC stack   pid father\n");
#else
	printk(KERN_INFO
		"  task                        PC stack   pid father\n");
#endif
	read_lock(&tasklist_lock);
	do_each_thread(g, p) {
		/*
		 * reset the NMI-timeout, listing all files on a slow
		 * console might take alot of time:
		 */
		touch_nmi_watchdog();
		if (!state_filter || (p->state & state_filter))
			sched_show_task(p);
	} while_each_thread(g, p);

	touch_all_softlockup_watchdogs();

#ifdef CONFIG_SCHED_DEBUG
	sysrq_sched_debug_show();
#endif
	read_unlock(&tasklist_lock);
	/*
	 * Only show locks if all tasks are dumped:
	 */
	if (state_filter == -1)
		debug_show_all_locks();
}

void __cpuinit init_idle_bootup_task(struct task_struct *idle)
{
	idle->sched_class = &idle_sched_class;
}

/**
 * init_idle - set up an idle thread for a given CPU
 * @idle: task in question
 * @cpu: cpu the idle task belongs to
 *
 * NOTE: this function does not set the idle thread's NEED_RESCHED
 * flag, to make booting more robust.
 */
void __cpuinit init_idle(struct task_struct *idle, int cpu)
{
	struct rq *rq = cpu_rq(cpu);
	unsigned long flags;

	spin_lock_irqsave(&rq->lock, flags);

	__sched_fork(idle);
	idle->se.exec_start = sched_clock();

	idle->prio = idle->normal_prio = MAX_PRIO;
	cpumask_copy(&idle->cpus_allowed, cpumask_of(cpu));
	__set_task_cpu(idle, cpu);

	rq->curr = rq->idle = idle;
#if defined(CONFIG_SMP) && defined(__ARCH_WANT_UNLOCKED_CTXSW)
	idle->oncpu = 1;
#endif
	spin_unlock_irqrestore(&rq->lock, flags);

	/* Set the preempt count _outside_ the spinlocks! */
#if defined(CONFIG_PREEMPT)
	task_thread_info(idle)->preempt_count = (idle->lock_depth >= 0);
#else
	task_thread_info(idle)->preempt_count = 0;
#endif
	/*
	 * The idle tasks have their own, simple scheduling class:
	 */
	idle->sched_class = &idle_sched_class;
<<<<<<< HEAD
	ftrace_retfunc_init_task(idle);
=======
	ftrace_graph_init_task(idle);
>>>>>>> da485e0c
}

/*
 * In a system that switches off the HZ timer nohz_cpu_mask
 * indicates which cpus entered this state. This is used
 * in the rcu update to wait only for active cpus. For system
 * which do not switch off the HZ timer nohz_cpu_mask should
 * always be CPU_BITS_NONE.
 */
cpumask_var_t nohz_cpu_mask;

/*
 * Increase the granularity value when there are more CPUs,
 * because with more CPUs the 'effective latency' as visible
 * to users decreases. But the relationship is not linear,
 * so pick a second-best guess by going with the log2 of the
 * number of CPUs.
 *
 * This idea comes from the SD scheduler of Con Kolivas:
 */
static inline void sched_init_granularity(void)
{
	unsigned int factor = 1 + ilog2(num_online_cpus());
	const unsigned long limit = 200000000;

	sysctl_sched_min_granularity *= factor;
	if (sysctl_sched_min_granularity > limit)
		sysctl_sched_min_granularity = limit;

	sysctl_sched_latency *= factor;
	if (sysctl_sched_latency > limit)
		sysctl_sched_latency = limit;

	sysctl_sched_wakeup_granularity *= factor;

	sysctl_sched_shares_ratelimit *= factor;
}

#ifdef CONFIG_SMP
/*
 * This is how migration works:
 *
 * 1) we queue a struct migration_req structure in the source CPU's
 *    runqueue and wake up that CPU's migration thread.
 * 2) we down() the locked semaphore => thread blocks.
 * 3) migration thread wakes up (implicitly it forces the migrated
 *    thread off the CPU)
 * 4) it gets the migration request and checks whether the migrated
 *    task is still in the wrong runqueue.
 * 5) if it's in the wrong runqueue then the migration thread removes
 *    it and puts it into the right queue.
 * 6) migration thread up()s the semaphore.
 * 7) we wake up and the migration is done.
 */

/*
 * Change a given task's CPU affinity. Migrate the thread to a
 * proper CPU and schedule it away if the CPU it's executing on
 * is removed from the allowed bitmask.
 *
 * NOTE: the caller must have a valid reference to the task, the
 * task must not exit() & deallocate itself prematurely. The
 * call is not atomic; no spinlocks may be held.
 */
int set_cpus_allowed_ptr(struct task_struct *p, const struct cpumask *new_mask)
{
	struct migration_req req;
	unsigned long flags;
	struct rq *rq;
	int ret = 0;

	rq = task_rq_lock(p, &flags);
	if (!cpumask_intersects(new_mask, cpu_online_mask)) {
		ret = -EINVAL;
		goto out;
	}

	if (unlikely((p->flags & PF_THREAD_BOUND) && p != current &&
		     !cpumask_equal(&p->cpus_allowed, new_mask))) {
		ret = -EINVAL;
		goto out;
	}

	if (p->sched_class->set_cpus_allowed)
		p->sched_class->set_cpus_allowed(p, new_mask);
	else {
		cpumask_copy(&p->cpus_allowed, new_mask);
		p->rt.nr_cpus_allowed = cpumask_weight(new_mask);
	}

	/* Can the task run on the task's current CPU? If so, we're done */
	if (cpumask_test_cpu(task_cpu(p), new_mask))
		goto out;

	if (migrate_task(p, cpumask_any_and(cpu_online_mask, new_mask), &req)) {
		/* Need help from migration thread: drop lock and wait. */
		task_rq_unlock(rq, &flags);
		wake_up_process(rq->migration_thread);
		wait_for_completion(&req.done);
		tlb_migrate_finish(p->mm);
		return 0;
	}
out:
	task_rq_unlock(rq, &flags);

	return ret;
}
EXPORT_SYMBOL_GPL(set_cpus_allowed_ptr);

/*
 * Move (not current) task off this cpu, onto dest cpu. We're doing
 * this because either it can't run here any more (set_cpus_allowed()
 * away from this CPU, or CPU going down), or because we're
 * attempting to rebalance this task on exec (sched_exec).
 *
 * So we race with normal scheduler movements, but that's OK, as long
 * as the task is no longer on this CPU.
 *
 * Returns non-zero if task was successfully migrated.
 */
static int __migrate_task(struct task_struct *p, int src_cpu, int dest_cpu)
{
	struct rq *rq_dest, *rq_src;
	int ret = 0, on_rq;

	if (unlikely(!cpu_active(dest_cpu)))
		return ret;

	rq_src = cpu_rq(src_cpu);
	rq_dest = cpu_rq(dest_cpu);

	double_rq_lock(rq_src, rq_dest);
	/* Already moved. */
	if (task_cpu(p) != src_cpu)
		goto done;
	/* Affinity changed (again). */
	if (!cpumask_test_cpu(dest_cpu, &p->cpus_allowed))
		goto fail;

	on_rq = p->se.on_rq;
	if (on_rq)
		deactivate_task(rq_src, p, 0);

	set_task_cpu(p, dest_cpu);
	if (on_rq) {
		activate_task(rq_dest, p, 0);
		check_preempt_curr(rq_dest, p, 0);
	}
done:
	ret = 1;
fail:
	double_rq_unlock(rq_src, rq_dest);
	return ret;
}

/*
 * migration_thread - this is a highprio system thread that performs
 * thread migration by bumping thread off CPU then 'pushing' onto
 * another runqueue.
 */
static int migration_thread(void *data)
{
	int cpu = (long)data;
	struct rq *rq;

	rq = cpu_rq(cpu);
	BUG_ON(rq->migration_thread != current);

	set_current_state(TASK_INTERRUPTIBLE);
	while (!kthread_should_stop()) {
		struct migration_req *req;
		struct list_head *head;

		spin_lock_irq(&rq->lock);

		if (cpu_is_offline(cpu)) {
			spin_unlock_irq(&rq->lock);
			goto wait_to_die;
		}

		if (rq->active_balance) {
			active_load_balance(rq, cpu);
			rq->active_balance = 0;
		}

		head = &rq->migration_queue;

		if (list_empty(head)) {
			spin_unlock_irq(&rq->lock);
			schedule();
			set_current_state(TASK_INTERRUPTIBLE);
			continue;
		}
		req = list_entry(head->next, struct migration_req, list);
		list_del_init(head->next);

		spin_unlock(&rq->lock);
		__migrate_task(req->task, cpu, req->dest_cpu);
		local_irq_enable();

		complete(&req->done);
	}
	__set_current_state(TASK_RUNNING);
	return 0;

wait_to_die:
	/* Wait for kthread_stop */
	set_current_state(TASK_INTERRUPTIBLE);
	while (!kthread_should_stop()) {
		schedule();
		set_current_state(TASK_INTERRUPTIBLE);
	}
	__set_current_state(TASK_RUNNING);
	return 0;
}

#ifdef CONFIG_HOTPLUG_CPU

static int __migrate_task_irq(struct task_struct *p, int src_cpu, int dest_cpu)
{
	int ret;

	local_irq_disable();
	ret = __migrate_task(p, src_cpu, dest_cpu);
	local_irq_enable();
	return ret;
}

/*
 * Figure out where task on dead CPU should go, use force if necessary.
 */
static void move_task_off_dead_cpu(int dead_cpu, struct task_struct *p)
{
	int dest_cpu;
	/* FIXME: Use cpumask_of_node here. */
	cpumask_t _nodemask = node_to_cpumask(cpu_to_node(dead_cpu));
	const struct cpumask *nodemask = &_nodemask;

again:
	/* Look for allowed, online CPU in same node. */
	for_each_cpu_and(dest_cpu, nodemask, cpu_online_mask)
		if (cpumask_test_cpu(dest_cpu, &p->cpus_allowed))
			goto move;

	/* Any allowed, online CPU? */
	dest_cpu = cpumask_any_and(&p->cpus_allowed, cpu_online_mask);
	if (dest_cpu < nr_cpu_ids)
		goto move;

	/* No more Mr. Nice Guy. */
	if (dest_cpu >= nr_cpu_ids) {
		cpuset_cpus_allowed_locked(p, &p->cpus_allowed);
		dest_cpu = cpumask_any_and(cpu_online_mask, &p->cpus_allowed);

		/*
		 * Don't tell them about moving exiting tasks or
		 * kernel threads (both mm NULL), since they never
		 * leave kernel.
		 */
		if (p->mm && printk_ratelimit()) {
			printk(KERN_INFO "process %d (%s) no "
			       "longer affine to cpu%d\n",
			       task_pid_nr(p), p->comm, dead_cpu);
		}
	}

move:
	/* It can have affinity changed while we were choosing. */
	if (unlikely(!__migrate_task_irq(p, dead_cpu, dest_cpu)))
		goto again;
}

/*
 * While a dead CPU has no uninterruptible tasks queued at this point,
 * it might still have a nonzero ->nr_uninterruptible counter, because
 * for performance reasons the counter is not stricly tracking tasks to
 * their home CPUs. So we just add the counter to another CPU's counter,
 * to keep the global sum constant after CPU-down:
 */
static void migrate_nr_uninterruptible(struct rq *rq_src)
{
	struct rq *rq_dest = cpu_rq(cpumask_any(cpu_online_mask));
	unsigned long flags;

	local_irq_save(flags);
	double_rq_lock(rq_src, rq_dest);
	rq_dest->nr_uninterruptible += rq_src->nr_uninterruptible;
	rq_src->nr_uninterruptible = 0;
	double_rq_unlock(rq_src, rq_dest);
	local_irq_restore(flags);
}

/* Run through task list and migrate tasks from the dead cpu. */
static void migrate_live_tasks(int src_cpu)
{
	struct task_struct *p, *t;

	read_lock(&tasklist_lock);

	do_each_thread(t, p) {
		if (p == current)
			continue;

		if (task_cpu(p) == src_cpu)
			move_task_off_dead_cpu(src_cpu, p);
	} while_each_thread(t, p);

	read_unlock(&tasklist_lock);
}

/*
 * Schedules idle task to be the next runnable task on current CPU.
 * It does so by boosting its priority to highest possible.
 * Used by CPU offline code.
 */
void sched_idle_next(void)
{
	int this_cpu = smp_processor_id();
	struct rq *rq = cpu_rq(this_cpu);
	struct task_struct *p = rq->idle;
	unsigned long flags;

	/* cpu has to be offline */
	BUG_ON(cpu_online(this_cpu));

	/*
	 * Strictly not necessary since rest of the CPUs are stopped by now
	 * and interrupts disabled on the current cpu.
	 */
	spin_lock_irqsave(&rq->lock, flags);

	__setscheduler(rq, p, SCHED_FIFO, MAX_RT_PRIO-1);

	update_rq_clock(rq);
	activate_task(rq, p, 0);

	spin_unlock_irqrestore(&rq->lock, flags);
}

/*
 * Ensures that the idle task is using init_mm right before its cpu goes
 * offline.
 */
void idle_task_exit(void)
{
	struct mm_struct *mm = current->active_mm;

	BUG_ON(cpu_online(smp_processor_id()));

	if (mm != &init_mm)
		switch_mm(mm, &init_mm, current);
	mmdrop(mm);
}

/* called under rq->lock with disabled interrupts */
static void migrate_dead(unsigned int dead_cpu, struct task_struct *p)
{
	struct rq *rq = cpu_rq(dead_cpu);

	/* Must be exiting, otherwise would be on tasklist. */
	BUG_ON(!p->exit_state);

	/* Cannot have done final schedule yet: would have vanished. */
	BUG_ON(p->state == TASK_DEAD);

	get_task_struct(p);

	/*
	 * Drop lock around migration; if someone else moves it,
	 * that's OK. No task can be added to this CPU, so iteration is
	 * fine.
	 */
	spin_unlock_irq(&rq->lock);
	move_task_off_dead_cpu(dead_cpu, p);
	spin_lock_irq(&rq->lock);

	put_task_struct(p);
}

/* release_task() removes task from tasklist, so we won't find dead tasks. */
static void migrate_dead_tasks(unsigned int dead_cpu)
{
	struct rq *rq = cpu_rq(dead_cpu);
	struct task_struct *next;

	for ( ; ; ) {
		if (!rq->nr_running)
			break;
		update_rq_clock(rq);
		next = pick_next_task(rq, rq->curr);
		if (!next)
			break;
		next->sched_class->put_prev_task(rq, next);
		migrate_dead(dead_cpu, next);

	}
}
#endif /* CONFIG_HOTPLUG_CPU */

#if defined(CONFIG_SCHED_DEBUG) && defined(CONFIG_SYSCTL)

static struct ctl_table sd_ctl_dir[] = {
	{
		.procname	= "sched_domain",
		.mode		= 0555,
	},
	{0, },
};

static struct ctl_table sd_ctl_root[] = {
	{
		.ctl_name	= CTL_KERN,
		.procname	= "kernel",
		.mode		= 0555,
		.child		= sd_ctl_dir,
	},
	{0, },
};

static struct ctl_table *sd_alloc_ctl_entry(int n)
{
	struct ctl_table *entry =
		kcalloc(n, sizeof(struct ctl_table), GFP_KERNEL);

	return entry;
}

static void sd_free_ctl_entry(struct ctl_table **tablep)
{
	struct ctl_table *entry;

	/*
	 * In the intermediate directories, both the child directory and
	 * procname are dynamically allocated and could fail but the mode
	 * will always be set. In the lowest directory the names are
	 * static strings and all have proc handlers.
	 */
	for (entry = *tablep; entry->mode; entry++) {
		if (entry->child)
			sd_free_ctl_entry(&entry->child);
		if (entry->proc_handler == NULL)
			kfree(entry->procname);
	}

	kfree(*tablep);
	*tablep = NULL;
}

static void
set_table_entry(struct ctl_table *entry,
		const char *procname, void *data, int maxlen,
		mode_t mode, proc_handler *proc_handler)
{
	entry->procname = procname;
	entry->data = data;
	entry->maxlen = maxlen;
	entry->mode = mode;
	entry->proc_handler = proc_handler;
}

static struct ctl_table *
sd_alloc_ctl_domain_table(struct sched_domain *sd)
{
	struct ctl_table *table = sd_alloc_ctl_entry(13);

	if (table == NULL)
		return NULL;

	set_table_entry(&table[0], "min_interval", &sd->min_interval,
		sizeof(long), 0644, proc_doulongvec_minmax);
	set_table_entry(&table[1], "max_interval", &sd->max_interval,
		sizeof(long), 0644, proc_doulongvec_minmax);
	set_table_entry(&table[2], "busy_idx", &sd->busy_idx,
		sizeof(int), 0644, proc_dointvec_minmax);
	set_table_entry(&table[3], "idle_idx", &sd->idle_idx,
		sizeof(int), 0644, proc_dointvec_minmax);
	set_table_entry(&table[4], "newidle_idx", &sd->newidle_idx,
		sizeof(int), 0644, proc_dointvec_minmax);
	set_table_entry(&table[5], "wake_idx", &sd->wake_idx,
		sizeof(int), 0644, proc_dointvec_minmax);
	set_table_entry(&table[6], "forkexec_idx", &sd->forkexec_idx,
		sizeof(int), 0644, proc_dointvec_minmax);
	set_table_entry(&table[7], "busy_factor", &sd->busy_factor,
		sizeof(int), 0644, proc_dointvec_minmax);
	set_table_entry(&table[8], "imbalance_pct", &sd->imbalance_pct,
		sizeof(int), 0644, proc_dointvec_minmax);
	set_table_entry(&table[9], "cache_nice_tries",
		&sd->cache_nice_tries,
		sizeof(int), 0644, proc_dointvec_minmax);
	set_table_entry(&table[10], "flags", &sd->flags,
		sizeof(int), 0644, proc_dointvec_minmax);
	set_table_entry(&table[11], "name", sd->name,
		CORENAME_MAX_SIZE, 0444, proc_dostring);
	/* &table[12] is terminator */

	return table;
}

static ctl_table *sd_alloc_ctl_cpu_table(int cpu)
{
	struct ctl_table *entry, *table;
	struct sched_domain *sd;
	int domain_num = 0, i;
	char buf[32];

	for_each_domain(cpu, sd)
		domain_num++;
	entry = table = sd_alloc_ctl_entry(domain_num + 1);
	if (table == NULL)
		return NULL;

	i = 0;
	for_each_domain(cpu, sd) {
		snprintf(buf, 32, "domain%d", i);
		entry->procname = kstrdup(buf, GFP_KERNEL);
		entry->mode = 0555;
		entry->child = sd_alloc_ctl_domain_table(sd);
		entry++;
		i++;
	}
	return table;
}

static struct ctl_table_header *sd_sysctl_header;
static void register_sched_domain_sysctl(void)
{
	int i, cpu_num = num_online_cpus();
	struct ctl_table *entry = sd_alloc_ctl_entry(cpu_num + 1);
	char buf[32];

	WARN_ON(sd_ctl_dir[0].child);
	sd_ctl_dir[0].child = entry;

	if (entry == NULL)
		return;

	for_each_online_cpu(i) {
		snprintf(buf, 32, "cpu%d", i);
		entry->procname = kstrdup(buf, GFP_KERNEL);
		entry->mode = 0555;
		entry->child = sd_alloc_ctl_cpu_table(i);
		entry++;
	}

	WARN_ON(sd_sysctl_header);
	sd_sysctl_header = register_sysctl_table(sd_ctl_root);
}

/* may be called multiple times per register */
static void unregister_sched_domain_sysctl(void)
{
	if (sd_sysctl_header)
		unregister_sysctl_table(sd_sysctl_header);
	sd_sysctl_header = NULL;
	if (sd_ctl_dir[0].child)
		sd_free_ctl_entry(&sd_ctl_dir[0].child);
}
#else
static void register_sched_domain_sysctl(void)
{
}
static void unregister_sched_domain_sysctl(void)
{
}
#endif

static void set_rq_online(struct rq *rq)
{
	if (!rq->online) {
		const struct sched_class *class;

		cpumask_set_cpu(rq->cpu, rq->rd->online);
		rq->online = 1;

		for_each_class(class) {
			if (class->rq_online)
				class->rq_online(rq);
		}
	}
}

static void set_rq_offline(struct rq *rq)
{
	if (rq->online) {
		const struct sched_class *class;

		for_each_class(class) {
			if (class->rq_offline)
				class->rq_offline(rq);
		}

		cpumask_clear_cpu(rq->cpu, rq->rd->online);
		rq->online = 0;
	}
}

/*
 * migration_call - callback that gets triggered when a CPU is added.
 * Here we can start up the necessary migration thread for the new CPU.
 */
static int __cpuinit
migration_call(struct notifier_block *nfb, unsigned long action, void *hcpu)
{
	struct task_struct *p;
	int cpu = (long)hcpu;
	unsigned long flags;
	struct rq *rq;

	switch (action) {

	case CPU_UP_PREPARE:
	case CPU_UP_PREPARE_FROZEN:
		p = kthread_create(migration_thread, hcpu, "migration/%d", cpu);
		if (IS_ERR(p))
			return NOTIFY_BAD;
		kthread_bind(p, cpu);
		/* Must be high prio: stop_machine expects to yield to it. */
		rq = task_rq_lock(p, &flags);
		__setscheduler(rq, p, SCHED_FIFO, MAX_RT_PRIO-1);
		task_rq_unlock(rq, &flags);
		cpu_rq(cpu)->migration_thread = p;
		break;

	case CPU_ONLINE:
	case CPU_ONLINE_FROZEN:
		/* Strictly unnecessary, as first user will wake it. */
		wake_up_process(cpu_rq(cpu)->migration_thread);

		/* Update our root-domain */
		rq = cpu_rq(cpu);
		spin_lock_irqsave(&rq->lock, flags);
		if (rq->rd) {
			BUG_ON(!cpumask_test_cpu(cpu, rq->rd->span));

			set_rq_online(rq);
		}
		spin_unlock_irqrestore(&rq->lock, flags);
		break;

#ifdef CONFIG_HOTPLUG_CPU
	case CPU_UP_CANCELED:
	case CPU_UP_CANCELED_FROZEN:
		if (!cpu_rq(cpu)->migration_thread)
			break;
		/* Unbind it from offline cpu so it can run. Fall thru. */
		kthread_bind(cpu_rq(cpu)->migration_thread,
			     cpumask_any(cpu_online_mask));
		kthread_stop(cpu_rq(cpu)->migration_thread);
		cpu_rq(cpu)->migration_thread = NULL;
		break;

	case CPU_DEAD:
	case CPU_DEAD_FROZEN:
		cpuset_lock(); /* around calls to cpuset_cpus_allowed_lock() */
		migrate_live_tasks(cpu);
		rq = cpu_rq(cpu);
		kthread_stop(rq->migration_thread);
		rq->migration_thread = NULL;
		/* Idle task back to normal (off runqueue, low prio) */
		spin_lock_irq(&rq->lock);
		update_rq_clock(rq);
		deactivate_task(rq, rq->idle, 0);
		rq->idle->static_prio = MAX_PRIO;
		__setscheduler(rq, rq->idle, SCHED_NORMAL, 0);
		rq->idle->sched_class = &idle_sched_class;
		migrate_dead_tasks(cpu);
		spin_unlock_irq(&rq->lock);
		cpuset_unlock();
		migrate_nr_uninterruptible(rq);
		BUG_ON(rq->nr_running != 0);

		/*
		 * No need to migrate the tasks: it was best-effort if
		 * they didn't take sched_hotcpu_mutex. Just wake up
		 * the requestors.
		 */
		spin_lock_irq(&rq->lock);
		while (!list_empty(&rq->migration_queue)) {
			struct migration_req *req;

			req = list_entry(rq->migration_queue.next,
					 struct migration_req, list);
			list_del_init(&req->list);
			complete(&req->done);
		}
		spin_unlock_irq(&rq->lock);
		break;

	case CPU_DYING:
	case CPU_DYING_FROZEN:
		/* Update our root-domain */
		rq = cpu_rq(cpu);
		spin_lock_irqsave(&rq->lock, flags);
		if (rq->rd) {
			BUG_ON(!cpumask_test_cpu(cpu, rq->rd->span));
			set_rq_offline(rq);
		}
		spin_unlock_irqrestore(&rq->lock, flags);
		break;
#endif
	}
	return NOTIFY_OK;
}

/* Register at highest priority so that task migration (migrate_all_tasks)
 * happens before everything else.
 */
static struct notifier_block __cpuinitdata migration_notifier = {
	.notifier_call = migration_call,
	.priority = 10
};

static int __init migration_init(void)
{
	void *cpu = (void *)(long)smp_processor_id();
	int err;

	/* Start one for the boot CPU: */
	err = migration_call(&migration_notifier, CPU_UP_PREPARE, cpu);
	BUG_ON(err == NOTIFY_BAD);
	migration_call(&migration_notifier, CPU_ONLINE, cpu);
	register_cpu_notifier(&migration_notifier);

	return err;
}
early_initcall(migration_init);
#endif

#ifdef CONFIG_SMP

#ifdef CONFIG_SCHED_DEBUG

static int sched_domain_debug_one(struct sched_domain *sd, int cpu, int level,
				  struct cpumask *groupmask)
{
	struct sched_group *group = sd->groups;
	char str[256];

	cpulist_scnprintf(str, sizeof(str), *sched_domain_span(sd));
	cpumask_clear(groupmask);

	printk(KERN_DEBUG "%*s domain %d: ", level, "", level);

	if (!(sd->flags & SD_LOAD_BALANCE)) {
		printk("does not load-balance\n");
		if (sd->parent)
			printk(KERN_ERR "ERROR: !SD_LOAD_BALANCE domain"
					" has parent");
		return -1;
	}

	printk(KERN_CONT "span %s level %s\n", str, sd->name);

	if (!cpumask_test_cpu(cpu, sched_domain_span(sd))) {
		printk(KERN_ERR "ERROR: domain->span does not contain "
				"CPU%d\n", cpu);
	}
	if (!cpumask_test_cpu(cpu, sched_group_cpus(group))) {
		printk(KERN_ERR "ERROR: domain->groups does not contain"
				" CPU%d\n", cpu);
	}

	printk(KERN_DEBUG "%*s groups:", level + 1, "");
	do {
		if (!group) {
			printk("\n");
			printk(KERN_ERR "ERROR: group is NULL\n");
			break;
		}

		if (!group->__cpu_power) {
			printk(KERN_CONT "\n");
			printk(KERN_ERR "ERROR: domain->cpu_power not "
					"set\n");
			break;
		}

		if (!cpumask_weight(sched_group_cpus(group))) {
			printk(KERN_CONT "\n");
			printk(KERN_ERR "ERROR: empty group\n");
			break;
		}

		if (cpumask_intersects(groupmask, sched_group_cpus(group))) {
			printk(KERN_CONT "\n");
			printk(KERN_ERR "ERROR: repeated CPUs\n");
			break;
		}

		cpumask_or(groupmask, groupmask, sched_group_cpus(group));

		cpulist_scnprintf(str, sizeof(str), *sched_group_cpus(group));
		printk(KERN_CONT " %s", str);

		group = group->next;
	} while (group != sd->groups);
	printk(KERN_CONT "\n");

	if (!cpumask_equal(sched_domain_span(sd), groupmask))
		printk(KERN_ERR "ERROR: groups don't span domain->span\n");

	if (sd->parent &&
	    !cpumask_subset(groupmask, sched_domain_span(sd->parent)))
		printk(KERN_ERR "ERROR: parent span is not a superset "
			"of domain->span\n");
	return 0;
}

static void sched_domain_debug(struct sched_domain *sd, int cpu)
{
	cpumask_var_t groupmask;
	int level = 0;

	if (!sd) {
		printk(KERN_DEBUG "CPU%d attaching NULL sched-domain.\n", cpu);
		return;
	}

	printk(KERN_DEBUG "CPU%d attaching sched-domain:\n", cpu);

	if (!alloc_cpumask_var(&groupmask, GFP_KERNEL)) {
		printk(KERN_DEBUG "Cannot load-balance (out of memory)\n");
		return;
	}

	for (;;) {
		if (sched_domain_debug_one(sd, cpu, level, groupmask))
			break;
		level++;
		sd = sd->parent;
		if (!sd)
			break;
	}
	free_cpumask_var(groupmask);
}
#else /* !CONFIG_SCHED_DEBUG */
# define sched_domain_debug(sd, cpu) do { } while (0)
#endif /* CONFIG_SCHED_DEBUG */

static int sd_degenerate(struct sched_domain *sd)
{
	if (cpumask_weight(sched_domain_span(sd)) == 1)
		return 1;

	/* Following flags need at least 2 groups */
	if (sd->flags & (SD_LOAD_BALANCE |
			 SD_BALANCE_NEWIDLE |
			 SD_BALANCE_FORK |
			 SD_BALANCE_EXEC |
			 SD_SHARE_CPUPOWER |
			 SD_SHARE_PKG_RESOURCES)) {
		if (sd->groups != sd->groups->next)
			return 0;
	}

	/* Following flags don't use groups */
	if (sd->flags & (SD_WAKE_IDLE |
			 SD_WAKE_AFFINE |
			 SD_WAKE_BALANCE))
		return 0;

	return 1;
}

static int
sd_parent_degenerate(struct sched_domain *sd, struct sched_domain *parent)
{
	unsigned long cflags = sd->flags, pflags = parent->flags;

	if (sd_degenerate(parent))
		return 1;

	if (!cpumask_equal(sched_domain_span(sd), sched_domain_span(parent)))
		return 0;

	/* Does parent contain flags not in child? */
	/* WAKE_BALANCE is a subset of WAKE_AFFINE */
	if (cflags & SD_WAKE_AFFINE)
		pflags &= ~SD_WAKE_BALANCE;
	/* Flags needing groups don't count if only 1 group in parent */
	if (parent->groups == parent->groups->next) {
		pflags &= ~(SD_LOAD_BALANCE |
				SD_BALANCE_NEWIDLE |
				SD_BALANCE_FORK |
				SD_BALANCE_EXEC |
				SD_SHARE_CPUPOWER |
				SD_SHARE_PKG_RESOURCES);
	}
	if (~cflags & pflags)
		return 0;

	return 1;
}

static void free_rootdomain(struct root_domain *rd)
{
	cpupri_cleanup(&rd->cpupri);

	free_cpumask_var(rd->rto_mask);
	free_cpumask_var(rd->online);
	free_cpumask_var(rd->span);
	kfree(rd);
}

static void rq_attach_root(struct rq *rq, struct root_domain *rd)
{
	unsigned long flags;

	spin_lock_irqsave(&rq->lock, flags);

	if (rq->rd) {
		struct root_domain *old_rd = rq->rd;

		if (cpumask_test_cpu(rq->cpu, old_rd->online))
			set_rq_offline(rq);

		cpumask_clear_cpu(rq->cpu, old_rd->span);

		if (atomic_dec_and_test(&old_rd->refcount))
			free_rootdomain(old_rd);
	}

	atomic_inc(&rd->refcount);
	rq->rd = rd;

	cpumask_set_cpu(rq->cpu, rd->span);
	if (cpumask_test_cpu(rq->cpu, cpu_online_mask))
		set_rq_online(rq);

	spin_unlock_irqrestore(&rq->lock, flags);
}

static int init_rootdomain(struct root_domain *rd, bool bootmem)
{
	memset(rd, 0, sizeof(*rd));

	if (bootmem) {
		alloc_bootmem_cpumask_var(&def_root_domain.span);
		alloc_bootmem_cpumask_var(&def_root_domain.online);
		alloc_bootmem_cpumask_var(&def_root_domain.rto_mask);
		cpupri_init(&rd->cpupri, true);
		return 0;
	}

	if (!alloc_cpumask_var(&rd->span, GFP_KERNEL))
		goto free_rd;
	if (!alloc_cpumask_var(&rd->online, GFP_KERNEL))
		goto free_span;
	if (!alloc_cpumask_var(&rd->rto_mask, GFP_KERNEL))
		goto free_online;

	if (cpupri_init(&rd->cpupri, false) != 0)
		goto free_rto_mask;
	return 0;

free_rto_mask:
	free_cpumask_var(rd->rto_mask);
free_online:
	free_cpumask_var(rd->online);
free_span:
	free_cpumask_var(rd->span);
free_rd:
	kfree(rd);
	return -ENOMEM;
}

static void init_defrootdomain(void)
{
	init_rootdomain(&def_root_domain, true);

	atomic_set(&def_root_domain.refcount, 1);
}

static struct root_domain *alloc_rootdomain(void)
{
	struct root_domain *rd;

	rd = kmalloc(sizeof(*rd), GFP_KERNEL);
	if (!rd)
		return NULL;

	if (init_rootdomain(rd, false) != 0) {
		kfree(rd);
		return NULL;
	}

	return rd;
}

/*
 * Attach the domain 'sd' to 'cpu' as its base domain. Callers must
 * hold the hotplug lock.
 */
static void
cpu_attach_domain(struct sched_domain *sd, struct root_domain *rd, int cpu)
{
	struct rq *rq = cpu_rq(cpu);
	struct sched_domain *tmp;

	/* Remove the sched domains which do not contribute to scheduling. */
	for (tmp = sd; tmp; ) {
		struct sched_domain *parent = tmp->parent;
		if (!parent)
			break;

		if (sd_parent_degenerate(tmp, parent)) {
			tmp->parent = parent->parent;
			if (parent->parent)
				parent->parent->child = tmp;
		} else
			tmp = tmp->parent;
	}

	if (sd && sd_degenerate(sd)) {
		sd = sd->parent;
		if (sd)
			sd->child = NULL;
	}

	sched_domain_debug(sd, cpu);

	rq_attach_root(rq, rd);
	rcu_assign_pointer(rq->sd, sd);
}

/* cpus with isolated domains */
static cpumask_var_t cpu_isolated_map;

/* Setup the mask of cpus configured for isolated domains */
static int __init isolated_cpu_setup(char *str)
{
	cpulist_parse(str, *cpu_isolated_map);
	return 1;
}

__setup("isolcpus=", isolated_cpu_setup);

/*
 * init_sched_build_groups takes the cpumask we wish to span, and a pointer
 * to a function which identifies what group(along with sched group) a CPU
 * belongs to. The return value of group_fn must be a >= 0 and < nr_cpu_ids
 * (due to the fact that we keep track of groups covered with a struct cpumask).
 *
 * init_sched_build_groups will build a circular linked list of the groups
 * covered by the given span, and will set each group's ->cpumask correctly,
 * and ->cpu_power to 0.
 */
static void
init_sched_build_groups(const struct cpumask *span,
			const struct cpumask *cpu_map,
			int (*group_fn)(int cpu, const struct cpumask *cpu_map,
					struct sched_group **sg,
					struct cpumask *tmpmask),
			struct cpumask *covered, struct cpumask *tmpmask)
{
	struct sched_group *first = NULL, *last = NULL;
	int i;

	cpumask_clear(covered);

	for_each_cpu(i, span) {
		struct sched_group *sg;
		int group = group_fn(i, cpu_map, &sg, tmpmask);
		int j;

		if (cpumask_test_cpu(i, covered))
			continue;

		cpumask_clear(sched_group_cpus(sg));
		sg->__cpu_power = 0;

		for_each_cpu(j, span) {
			if (group_fn(j, cpu_map, NULL, tmpmask) != group)
				continue;

			cpumask_set_cpu(j, covered);
			cpumask_set_cpu(j, sched_group_cpus(sg));
		}
		if (!first)
			first = sg;
		if (last)
			last->next = sg;
		last = sg;
	}
	last->next = first;
}

#define SD_NODES_PER_DOMAIN 16

#ifdef CONFIG_NUMA

/**
 * find_next_best_node - find the next node to include in a sched_domain
 * @node: node whose sched_domain we're building
 * @used_nodes: nodes already in the sched_domain
 *
 * Find the next node to include in a given scheduling domain. Simply
 * finds the closest node not already in the @used_nodes map.
 *
 * Should use nodemask_t.
 */
static int find_next_best_node(int node, nodemask_t *used_nodes)
{
	int i, n, val, min_val, best_node = 0;

	min_val = INT_MAX;

	for (i = 0; i < nr_node_ids; i++) {
		/* Start at @node */
		n = (node + i) % nr_node_ids;

		if (!nr_cpus_node(n))
			continue;

		/* Skip already used nodes */
		if (node_isset(n, *used_nodes))
			continue;

		/* Simple min distance search */
		val = node_distance(node, n);

		if (val < min_val) {
			min_val = val;
			best_node = n;
		}
	}

	node_set(best_node, *used_nodes);
	return best_node;
}

/**
 * sched_domain_node_span - get a cpumask for a node's sched_domain
 * @node: node whose cpumask we're constructing
 * @span: resulting cpumask
 *
 * Given a node, construct a good cpumask for its sched_domain to span. It
 * should be one that prevents unnecessary balancing, but also spreads tasks
 * out optimally.
 */
static void sched_domain_node_span(int node, struct cpumask *span)
{
	nodemask_t used_nodes;
	/* FIXME: use cpumask_of_node() */
	node_to_cpumask_ptr(nodemask, node);
	int i;

	cpus_clear(*span);
	nodes_clear(used_nodes);

	cpus_or(*span, *span, *nodemask);
	node_set(node, used_nodes);

	for (i = 1; i < SD_NODES_PER_DOMAIN; i++) {
		int next_node = find_next_best_node(node, &used_nodes);

		node_to_cpumask_ptr_next(nodemask, next_node);
		cpus_or(*span, *span, *nodemask);
	}
}
#endif /* CONFIG_NUMA */

int sched_smt_power_savings = 0, sched_mc_power_savings = 0;

/*
 * The cpus mask in sched_group and sched_domain hangs off the end.
 * FIXME: use cpumask_var_t or dynamic percpu alloc to avoid wasting space
 * for nr_cpu_ids < CONFIG_NR_CPUS.
 */
struct static_sched_group {
	struct sched_group sg;
	DECLARE_BITMAP(cpus, CONFIG_NR_CPUS);
};

struct static_sched_domain {
	struct sched_domain sd;
	DECLARE_BITMAP(span, CONFIG_NR_CPUS);
};

/*
 * SMT sched-domains:
 */
#ifdef CONFIG_SCHED_SMT
static DEFINE_PER_CPU(struct static_sched_domain, cpu_domains);
static DEFINE_PER_CPU(struct static_sched_group, sched_group_cpus);

static int
cpu_to_cpu_group(int cpu, const struct cpumask *cpu_map,
		 struct sched_group **sg, struct cpumask *unused)
{
	if (sg)
		*sg = &per_cpu(sched_group_cpus, cpu).sg;
	return cpu;
}
#endif /* CONFIG_SCHED_SMT */

/*
 * multi-core sched-domains:
 */
#ifdef CONFIG_SCHED_MC
static DEFINE_PER_CPU(struct static_sched_domain, core_domains);
static DEFINE_PER_CPU(struct static_sched_group, sched_group_core);
#endif /* CONFIG_SCHED_MC */

#if defined(CONFIG_SCHED_MC) && defined(CONFIG_SCHED_SMT)
static int
cpu_to_core_group(int cpu, const struct cpumask *cpu_map,
		  struct sched_group **sg, struct cpumask *mask)
{
	int group;

	cpumask_and(mask, &per_cpu(cpu_sibling_map, cpu), cpu_map);
	group = cpumask_first(mask);
	if (sg)
		*sg = &per_cpu(sched_group_core, group).sg;
	return group;
}
#elif defined(CONFIG_SCHED_MC)
static int
cpu_to_core_group(int cpu, const struct cpumask *cpu_map,
		  struct sched_group **sg, struct cpumask *unused)
{
	if (sg)
		*sg = &per_cpu(sched_group_core, cpu).sg;
	return cpu;
}
#endif

static DEFINE_PER_CPU(struct static_sched_domain, phys_domains);
static DEFINE_PER_CPU(struct static_sched_group, sched_group_phys);

static int
cpu_to_phys_group(int cpu, const struct cpumask *cpu_map,
		  struct sched_group **sg, struct cpumask *mask)
{
	int group;
#ifdef CONFIG_SCHED_MC
	/* FIXME: Use cpu_coregroup_mask. */
	*mask = cpu_coregroup_map(cpu);
	cpus_and(*mask, *mask, *cpu_map);
	group = cpumask_first(mask);
#elif defined(CONFIG_SCHED_SMT)
	cpumask_and(mask, &per_cpu(cpu_sibling_map, cpu), cpu_map);
	group = cpumask_first(mask);
#else
	group = cpu;
#endif
	if (sg)
		*sg = &per_cpu(sched_group_phys, group).sg;
	return group;
}

#ifdef CONFIG_NUMA
/*
 * The init_sched_build_groups can't handle what we want to do with node
 * groups, so roll our own. Now each node has its own list of groups which
 * gets dynamically allocated.
 */
static DEFINE_PER_CPU(struct sched_domain, node_domains);
static struct sched_group ***sched_group_nodes_bycpu;

static DEFINE_PER_CPU(struct sched_domain, allnodes_domains);
static DEFINE_PER_CPU(struct static_sched_group, sched_group_allnodes);

static int cpu_to_allnodes_group(int cpu, const struct cpumask *cpu_map,
				 struct sched_group **sg,
				 struct cpumask *nodemask)
{
	int group;
	/* FIXME: use cpumask_of_node */
	node_to_cpumask_ptr(pnodemask, cpu_to_node(cpu));

	cpumask_and(nodemask, pnodemask, cpu_map);
	group = cpumask_first(nodemask);

	if (sg)
		*sg = &per_cpu(sched_group_allnodes, group).sg;
	return group;
}

static void init_numa_sched_groups_power(struct sched_group *group_head)
{
	struct sched_group *sg = group_head;
	int j;

	if (!sg)
		return;
	do {
		for_each_cpu(j, sched_group_cpus(sg)) {
			struct sched_domain *sd;

			sd = &per_cpu(phys_domains, j).sd;
			if (j != cpumask_first(sched_group_cpus(sd->groups))) {
				/*
				 * Only add "power" once for each
				 * physical package.
				 */
				continue;
			}

			sg_inc_cpu_power(sg, sd->groups->__cpu_power);
		}
		sg = sg->next;
	} while (sg != group_head);
}
#endif /* CONFIG_NUMA */

#ifdef CONFIG_NUMA
/* Free memory allocated for various sched_group structures */
static void free_sched_groups(const struct cpumask *cpu_map,
			      struct cpumask *nodemask)
{
	int cpu, i;

	for_each_cpu(cpu, cpu_map) {
		struct sched_group **sched_group_nodes
			= sched_group_nodes_bycpu[cpu];

		if (!sched_group_nodes)
			continue;

		for (i = 0; i < nr_node_ids; i++) {
			struct sched_group *oldsg, *sg = sched_group_nodes[i];
			/* FIXME: Use cpumask_of_node */
			node_to_cpumask_ptr(pnodemask, i);

			cpus_and(*nodemask, *pnodemask, *cpu_map);
			if (cpumask_empty(nodemask))
				continue;

			if (sg == NULL)
				continue;
			sg = sg->next;
next_sg:
			oldsg = sg;
			sg = sg->next;
			kfree(oldsg);
			if (oldsg != sched_group_nodes[i])
				goto next_sg;
		}
		kfree(sched_group_nodes);
		sched_group_nodes_bycpu[cpu] = NULL;
	}
}
#else /* !CONFIG_NUMA */
static void free_sched_groups(const struct cpumask *cpu_map,
			      struct cpumask *nodemask)
{
}
#endif /* CONFIG_NUMA */

/*
 * Initialize sched groups cpu_power.
 *
 * cpu_power indicates the capacity of sched group, which is used while
 * distributing the load between different sched groups in a sched domain.
 * Typically cpu_power for all the groups in a sched domain will be same unless
 * there are asymmetries in the topology. If there are asymmetries, group
 * having more cpu_power will pickup more load compared to the group having
 * less cpu_power.
 *
 * cpu_power will be a multiple of SCHED_LOAD_SCALE. This multiple represents
 * the maximum number of tasks a group can handle in the presence of other idle
 * or lightly loaded groups in the same sched domain.
 */
static void init_sched_groups_power(int cpu, struct sched_domain *sd)
{
	struct sched_domain *child;
	struct sched_group *group;

	WARN_ON(!sd || !sd->groups);

	if (cpu != cpumask_first(sched_group_cpus(sd->groups)))
		return;

	child = sd->child;

	sd->groups->__cpu_power = 0;

	/*
	 * For perf policy, if the groups in child domain share resources
	 * (for example cores sharing some portions of the cache hierarchy
	 * or SMT), then set this domain groups cpu_power such that each group
	 * can handle only one task, when there are other idle groups in the
	 * same sched domain.
	 */
	if (!child || (!(sd->flags & SD_POWERSAVINGS_BALANCE) &&
		       (child->flags &
			(SD_SHARE_CPUPOWER | SD_SHARE_PKG_RESOURCES)))) {
		sg_inc_cpu_power(sd->groups, SCHED_LOAD_SCALE);
		return;
	}

	/*
	 * add cpu_power of each child group to this groups cpu_power
	 */
	group = child->groups;
	do {
		sg_inc_cpu_power(sd->groups, group->__cpu_power);
		group = group->next;
	} while (group != child->groups);
}

/*
 * Initializers for schedule domains
 * Non-inlined to reduce accumulated stack pressure in build_sched_domains()
 */

#ifdef CONFIG_SCHED_DEBUG
# define SD_INIT_NAME(sd, type)		sd->name = #type
#else
# define SD_INIT_NAME(sd, type)		do { } while (0)
#endif

#define	SD_INIT(sd, type)	sd_init_##type(sd)

#define SD_INIT_FUNC(type)	\
static noinline void sd_init_##type(struct sched_domain *sd)	\
{								\
	memset(sd, 0, sizeof(*sd));				\
	*sd = SD_##type##_INIT;					\
	sd->level = SD_LV_##type;				\
	SD_INIT_NAME(sd, type);					\
}

SD_INIT_FUNC(CPU)
#ifdef CONFIG_NUMA
 SD_INIT_FUNC(ALLNODES)
 SD_INIT_FUNC(NODE)
#endif
#ifdef CONFIG_SCHED_SMT
 SD_INIT_FUNC(SIBLING)
#endif
#ifdef CONFIG_SCHED_MC
 SD_INIT_FUNC(MC)
#endif

static int default_relax_domain_level = -1;

static int __init setup_relax_domain_level(char *str)
{
	unsigned long val;

	val = simple_strtoul(str, NULL, 0);
	if (val < SD_LV_MAX)
		default_relax_domain_level = val;

	return 1;
}
__setup("relax_domain_level=", setup_relax_domain_level);

static void set_domain_attribute(struct sched_domain *sd,
				 struct sched_domain_attr *attr)
{
	int request;

	if (!attr || attr->relax_domain_level < 0) {
		if (default_relax_domain_level < 0)
			return;
		else
			request = default_relax_domain_level;
	} else
		request = attr->relax_domain_level;
	if (request < sd->level) {
		/* turn off idle balance on this domain */
		sd->flags &= ~(SD_WAKE_IDLE|SD_BALANCE_NEWIDLE);
	} else {
		/* turn on idle balance on this domain */
		sd->flags |= (SD_WAKE_IDLE_FAR|SD_BALANCE_NEWIDLE);
	}
}

/*
 * Build sched domains for a given set of cpus and attach the sched domains
 * to the individual cpus
 */
static int __build_sched_domains(const struct cpumask *cpu_map,
				 struct sched_domain_attr *attr)
{
	int i, err = -ENOMEM;
	struct root_domain *rd;
	cpumask_var_t nodemask, this_sibling_map, this_core_map, send_covered,
		tmpmask;
#ifdef CONFIG_NUMA
	cpumask_var_t domainspan, covered, notcovered;
	struct sched_group **sched_group_nodes = NULL;
	int sd_allnodes = 0;

	if (!alloc_cpumask_var(&domainspan, GFP_KERNEL))
		goto out;
	if (!alloc_cpumask_var(&covered, GFP_KERNEL))
		goto free_domainspan;
	if (!alloc_cpumask_var(&notcovered, GFP_KERNEL))
		goto free_covered;
#endif

	if (!alloc_cpumask_var(&nodemask, GFP_KERNEL))
		goto free_notcovered;
	if (!alloc_cpumask_var(&this_sibling_map, GFP_KERNEL))
		goto free_nodemask;
	if (!alloc_cpumask_var(&this_core_map, GFP_KERNEL))
		goto free_this_sibling_map;
	if (!alloc_cpumask_var(&send_covered, GFP_KERNEL))
		goto free_this_core_map;
	if (!alloc_cpumask_var(&tmpmask, GFP_KERNEL))
		goto free_send_covered;

#ifdef CONFIG_NUMA
	/*
	 * Allocate the per-node list of sched groups
	 */
	sched_group_nodes = kcalloc(nr_node_ids, sizeof(struct sched_group *),
				    GFP_KERNEL);
	if (!sched_group_nodes) {
		printk(KERN_WARNING "Can not alloc sched group node list\n");
		goto free_tmpmask;
	}
#endif

	rd = alloc_rootdomain();
	if (!rd) {
		printk(KERN_WARNING "Cannot alloc root domain\n");
		goto free_sched_groups;
	}

#ifdef CONFIG_NUMA
	sched_group_nodes_bycpu[cpumask_first(cpu_map)] = sched_group_nodes;
#endif

	/*
	 * Set up domains for cpus specified by the cpu_map.
	 */
	for_each_cpu(i, cpu_map) {
		struct sched_domain *sd = NULL, *p;

		/* FIXME: use cpumask_of_node */
		*nodemask = node_to_cpumask(cpu_to_node(i));
		cpus_and(*nodemask, *nodemask, *cpu_map);

#ifdef CONFIG_NUMA
		if (cpumask_weight(cpu_map) >
				SD_NODES_PER_DOMAIN*cpumask_weight(nodemask)) {
			sd = &per_cpu(allnodes_domains, i);
			SD_INIT(sd, ALLNODES);
			set_domain_attribute(sd, attr);
			cpumask_copy(sched_domain_span(sd), cpu_map);
			cpu_to_allnodes_group(i, cpu_map, &sd->groups, tmpmask);
			p = sd;
			sd_allnodes = 1;
		} else
			p = NULL;

		sd = &per_cpu(node_domains, i);
		SD_INIT(sd, NODE);
		set_domain_attribute(sd, attr);
		sched_domain_node_span(cpu_to_node(i), sched_domain_span(sd));
		sd->parent = p;
		if (p)
			p->child = sd;
		cpumask_and(sched_domain_span(sd),
			    sched_domain_span(sd), cpu_map);
#endif

		p = sd;
		sd = &per_cpu(phys_domains, i).sd;
		SD_INIT(sd, CPU);
		set_domain_attribute(sd, attr);
		cpumask_copy(sched_domain_span(sd), nodemask);
		sd->parent = p;
		if (p)
			p->child = sd;
		cpu_to_phys_group(i, cpu_map, &sd->groups, tmpmask);

#ifdef CONFIG_SCHED_MC
		p = sd;
		sd = &per_cpu(core_domains, i).sd;
		SD_INIT(sd, MC);
		set_domain_attribute(sd, attr);
		*sched_domain_span(sd) = cpu_coregroup_map(i);
		cpumask_and(sched_domain_span(sd),
			    sched_domain_span(sd), cpu_map);
		sd->parent = p;
		p->child = sd;
		cpu_to_core_group(i, cpu_map, &sd->groups, tmpmask);
#endif

#ifdef CONFIG_SCHED_SMT
		p = sd;
		sd = &per_cpu(cpu_domains, i).sd;
		SD_INIT(sd, SIBLING);
		set_domain_attribute(sd, attr);
		cpumask_and(sched_domain_span(sd),
			    &per_cpu(cpu_sibling_map, i), cpu_map);
		sd->parent = p;
		p->child = sd;
		cpu_to_cpu_group(i, cpu_map, &sd->groups, tmpmask);
#endif
	}

#ifdef CONFIG_SCHED_SMT
	/* Set up CPU (sibling) groups */
	for_each_cpu(i, cpu_map) {
		cpumask_and(this_sibling_map,
			    &per_cpu(cpu_sibling_map, i), cpu_map);
		if (i != cpumask_first(this_sibling_map))
			continue;

		init_sched_build_groups(this_sibling_map, cpu_map,
					&cpu_to_cpu_group,
					send_covered, tmpmask);
	}
#endif

#ifdef CONFIG_SCHED_MC
	/* Set up multi-core groups */
	for_each_cpu(i, cpu_map) {
		/* FIXME: Use cpu_coregroup_mask */
		*this_core_map = cpu_coregroup_map(i);
		cpus_and(*this_core_map, *this_core_map, *cpu_map);
		if (i != cpumask_first(this_core_map))
			continue;

		init_sched_build_groups(this_core_map, cpu_map,
					&cpu_to_core_group,
					send_covered, tmpmask);
	}
#endif

	/* Set up physical groups */
	for (i = 0; i < nr_node_ids; i++) {
		/* FIXME: Use cpumask_of_node */
		*nodemask = node_to_cpumask(i);
		cpus_and(*nodemask, *nodemask, *cpu_map);
		if (cpumask_empty(nodemask))
			continue;

		init_sched_build_groups(nodemask, cpu_map,
					&cpu_to_phys_group,
					send_covered, tmpmask);
	}

#ifdef CONFIG_NUMA
	/* Set up node groups */
	if (sd_allnodes) {
		init_sched_build_groups(cpu_map, cpu_map,
					&cpu_to_allnodes_group,
					send_covered, tmpmask);
	}

	for (i = 0; i < nr_node_ids; i++) {
		/* Set up node groups */
		struct sched_group *sg, *prev;
		int j;

		/* FIXME: Use cpumask_of_node */
		*nodemask = node_to_cpumask(i);
		cpumask_clear(covered);

		cpus_and(*nodemask, *nodemask, *cpu_map);
		if (cpumask_empty(nodemask)) {
			sched_group_nodes[i] = NULL;
			continue;
		}

		sched_domain_node_span(i, domainspan);
		cpumask_and(domainspan, domainspan, cpu_map);

		sg = kmalloc_node(sizeof(struct sched_group) + cpumask_size(),
				  GFP_KERNEL, i);
		if (!sg) {
			printk(KERN_WARNING "Can not alloc domain group for "
				"node %d\n", i);
			goto error;
		}
		sched_group_nodes[i] = sg;
		for_each_cpu(j, nodemask) {
			struct sched_domain *sd;

			sd = &per_cpu(node_domains, j);
			sd->groups = sg;
		}
		sg->__cpu_power = 0;
		cpumask_copy(sched_group_cpus(sg), nodemask);
		sg->next = sg;
		cpumask_or(covered, covered, nodemask);
		prev = sg;

		for (j = 0; j < nr_node_ids; j++) {
			int n = (i + j) % nr_node_ids;
			/* FIXME: Use cpumask_of_node */
			node_to_cpumask_ptr(pnodemask, n);

			cpumask_complement(notcovered, covered);
			cpumask_and(tmpmask, notcovered, cpu_map);
			cpumask_and(tmpmask, tmpmask, domainspan);
			if (cpumask_empty(tmpmask))
				break;

			cpumask_and(tmpmask, tmpmask, pnodemask);
			if (cpumask_empty(tmpmask))
				continue;

			sg = kmalloc_node(sizeof(struct sched_group) +
					  cpumask_size(),
					  GFP_KERNEL, i);
			if (!sg) {
				printk(KERN_WARNING
				"Can not alloc domain group for node %d\n", j);
				goto error;
			}
			sg->__cpu_power = 0;
			cpumask_copy(sched_group_cpus(sg), tmpmask);
			sg->next = prev->next;
			cpumask_or(covered, covered, tmpmask);
			prev->next = sg;
			prev = sg;
		}
	}
#endif

	/* Calculate CPU power for physical packages and nodes */
#ifdef CONFIG_SCHED_SMT
	for_each_cpu(i, cpu_map) {
		struct sched_domain *sd = &per_cpu(cpu_domains, i).sd;

		init_sched_groups_power(i, sd);
	}
#endif
#ifdef CONFIG_SCHED_MC
	for_each_cpu(i, cpu_map) {
		struct sched_domain *sd = &per_cpu(core_domains, i).sd;

		init_sched_groups_power(i, sd);
	}
#endif

	for_each_cpu(i, cpu_map) {
		struct sched_domain *sd = &per_cpu(phys_domains, i).sd;

		init_sched_groups_power(i, sd);
	}

#ifdef CONFIG_NUMA
	for (i = 0; i < nr_node_ids; i++)
		init_numa_sched_groups_power(sched_group_nodes[i]);

	if (sd_allnodes) {
		struct sched_group *sg;

		cpu_to_allnodes_group(cpumask_first(cpu_map), cpu_map, &sg,
								tmpmask);
		init_numa_sched_groups_power(sg);
	}
#endif

	/* Attach the domains */
	for_each_cpu(i, cpu_map) {
		struct sched_domain *sd;
#ifdef CONFIG_SCHED_SMT
		sd = &per_cpu(cpu_domains, i).sd;
#elif defined(CONFIG_SCHED_MC)
		sd = &per_cpu(core_domains, i).sd;
#else
		sd = &per_cpu(phys_domains, i).sd;
#endif
		cpu_attach_domain(sd, rd, i);
	}

	err = 0;

free_tmpmask:
	free_cpumask_var(tmpmask);
free_send_covered:
	free_cpumask_var(send_covered);
free_this_core_map:
	free_cpumask_var(this_core_map);
free_this_sibling_map:
	free_cpumask_var(this_sibling_map);
free_nodemask:
	free_cpumask_var(nodemask);
free_notcovered:
#ifdef CONFIG_NUMA
	free_cpumask_var(notcovered);
free_covered:
	free_cpumask_var(covered);
free_domainspan:
	free_cpumask_var(domainspan);
out:
#endif
	return err;

free_sched_groups:
#ifdef CONFIG_NUMA
	kfree(sched_group_nodes);
#endif
	goto free_tmpmask;

#ifdef CONFIG_NUMA
error:
	free_sched_groups(cpu_map, tmpmask);
	free_rootdomain(rd);
	goto free_tmpmask;
#endif
}

static int build_sched_domains(const struct cpumask *cpu_map)
{
	return __build_sched_domains(cpu_map, NULL);
}

static struct cpumask *doms_cur;	/* current sched domains */
static int ndoms_cur;		/* number of sched domains in 'doms_cur' */
static struct sched_domain_attr *dattr_cur;
				/* attribues of custom domains in 'doms_cur' */

/*
 * Special case: If a kmalloc of a doms_cur partition (array of
 * cpumask) fails, then fallback to a single sched domain,
 * as determined by the single cpumask fallback_doms.
 */
static cpumask_var_t fallback_doms;

void __attribute__((weak)) arch_update_cpu_topology(void)
{
}

/*
 * Set up scheduler domains and groups. Callers must hold the hotplug lock.
 * For now this just excludes isolated cpus, but could be used to
 * exclude other special cases in the future.
 */
static int arch_init_sched_domains(const struct cpumask *cpu_map)
{
	int err;

	arch_update_cpu_topology();
	ndoms_cur = 1;
	doms_cur = kmalloc(cpumask_size(), GFP_KERNEL);
	if (!doms_cur)
		doms_cur = fallback_doms;
	cpumask_andnot(doms_cur, cpu_map, cpu_isolated_map);
	dattr_cur = NULL;
	err = build_sched_domains(doms_cur);
	register_sched_domain_sysctl();

	return err;
}

static void arch_destroy_sched_domains(const struct cpumask *cpu_map,
				       struct cpumask *tmpmask)
{
	free_sched_groups(cpu_map, tmpmask);
}

/*
 * Detach sched domains from a group of cpus specified in cpu_map
 * These cpus will now be attached to the NULL domain
 */
static void detach_destroy_domains(const struct cpumask *cpu_map)
{
	/* Save because hotplug lock held. */
	static DECLARE_BITMAP(tmpmask, CONFIG_NR_CPUS);
	int i;

	for_each_cpu(i, cpu_map)
		cpu_attach_domain(NULL, &def_root_domain, i);
	synchronize_sched();
	arch_destroy_sched_domains(cpu_map, to_cpumask(tmpmask));
}

/* handle null as "default" */
static int dattrs_equal(struct sched_domain_attr *cur, int idx_cur,
			struct sched_domain_attr *new, int idx_new)
{
	struct sched_domain_attr tmp;

	/* fast path */
	if (!new && !cur)
		return 1;

	tmp = SD_ATTR_INIT;
	return !memcmp(cur ? (cur + idx_cur) : &tmp,
			new ? (new + idx_new) : &tmp,
			sizeof(struct sched_domain_attr));
}

/*
 * Partition sched domains as specified by the 'ndoms_new'
 * cpumasks in the array doms_new[] of cpumasks. This compares
 * doms_new[] to the current sched domain partitioning, doms_cur[].
 * It destroys each deleted domain and builds each new domain.
 *
 * 'doms_new' is an array of cpumask's of length 'ndoms_new'.
 * The masks don't intersect (don't overlap.) We should setup one
 * sched domain for each mask. CPUs not in any of the cpumasks will
 * not be load balanced. If the same cpumask appears both in the
 * current 'doms_cur' domains and in the new 'doms_new', we can leave
 * it as it is.
 *
 * The passed in 'doms_new' should be kmalloc'd. This routine takes
 * ownership of it and will kfree it when done with it. If the caller
 * failed the kmalloc call, then it can pass in doms_new == NULL &&
 * ndoms_new == 1, and partition_sched_domains() will fallback to
 * the single partition 'fallback_doms', it also forces the domains
 * to be rebuilt.
 *
 * If doms_new == NULL it will be replaced with cpu_online_mask.
 * ndoms_new == 0 is a special case for destroying existing domains,
 * and it will not create the default domain.
 *
 * Call with hotplug lock held
 */
/* FIXME: Change to struct cpumask *doms_new[] */
void partition_sched_domains(int ndoms_new, struct cpumask *doms_new,
			     struct sched_domain_attr *dattr_new)
{
	int i, j, n;

	mutex_lock(&sched_domains_mutex);

	/* always unregister in case we don't destroy any domains */
	unregister_sched_domain_sysctl();

	n = doms_new ? ndoms_new : 0;

	/* Destroy deleted domains */
	for (i = 0; i < ndoms_cur; i++) {
		for (j = 0; j < n; j++) {
			if (cpumask_equal(&doms_cur[i], &doms_new[j])
			    && dattrs_equal(dattr_cur, i, dattr_new, j))
				goto match1;
		}
		/* no match - a current sched domain not in new doms_new[] */
		detach_destroy_domains(doms_cur + i);
match1:
		;
	}

	if (doms_new == NULL) {
		ndoms_cur = 0;
		doms_new = fallback_doms;
		cpumask_andnot(&doms_new[0], cpu_online_mask, cpu_isolated_map);
		WARN_ON_ONCE(dattr_new);
	}

	/* Build new domains */
	for (i = 0; i < ndoms_new; i++) {
		for (j = 0; j < ndoms_cur; j++) {
			if (cpumask_equal(&doms_new[i], &doms_cur[j])
			    && dattrs_equal(dattr_new, i, dattr_cur, j))
				goto match2;
		}
		/* no match - add a new doms_new */
		__build_sched_domains(doms_new + i,
					dattr_new ? dattr_new + i : NULL);
match2:
		;
	}

	/* Remember the new sched domains */
	if (doms_cur != fallback_doms)
		kfree(doms_cur);
	kfree(dattr_cur);	/* kfree(NULL) is safe */
	doms_cur = doms_new;
	dattr_cur = dattr_new;
	ndoms_cur = ndoms_new;

	register_sched_domain_sysctl();

	mutex_unlock(&sched_domains_mutex);
}

#if defined(CONFIG_SCHED_MC) || defined(CONFIG_SCHED_SMT)
int arch_reinit_sched_domains(void)
{
	get_online_cpus();

	/* Destroy domains first to force the rebuild */
	partition_sched_domains(0, NULL, NULL);

	rebuild_sched_domains();
	put_online_cpus();

	return 0;
}

static ssize_t sched_power_savings_store(const char *buf, size_t count, int smt)
{
	int ret;

	if (buf[0] != '0' && buf[0] != '1')
		return -EINVAL;

	if (smt)
		sched_smt_power_savings = (buf[0] == '1');
	else
		sched_mc_power_savings = (buf[0] == '1');

	ret = arch_reinit_sched_domains();

	return ret ? ret : count;
}

#ifdef CONFIG_SCHED_MC
static ssize_t sched_mc_power_savings_show(struct sysdev_class *class,
					   char *page)
{
	return sprintf(page, "%u\n", sched_mc_power_savings);
}
static ssize_t sched_mc_power_savings_store(struct sysdev_class *class,
					    const char *buf, size_t count)
{
	return sched_power_savings_store(buf, count, 0);
}
static SYSDEV_CLASS_ATTR(sched_mc_power_savings, 0644,
			 sched_mc_power_savings_show,
			 sched_mc_power_savings_store);
#endif

#ifdef CONFIG_SCHED_SMT
static ssize_t sched_smt_power_savings_show(struct sysdev_class *dev,
					    char *page)
{
	return sprintf(page, "%u\n", sched_smt_power_savings);
}
static ssize_t sched_smt_power_savings_store(struct sysdev_class *dev,
					     const char *buf, size_t count)
{
	return sched_power_savings_store(buf, count, 1);
}
static SYSDEV_CLASS_ATTR(sched_smt_power_savings, 0644,
		   sched_smt_power_savings_show,
		   sched_smt_power_savings_store);
#endif

int sched_create_sysfs_power_savings_entries(struct sysdev_class *cls)
{
	int err = 0;

#ifdef CONFIG_SCHED_SMT
	if (smt_capable())
		err = sysfs_create_file(&cls->kset.kobj,
					&attr_sched_smt_power_savings.attr);
#endif
#ifdef CONFIG_SCHED_MC
	if (!err && mc_capable())
		err = sysfs_create_file(&cls->kset.kobj,
					&attr_sched_mc_power_savings.attr);
#endif
	return err;
}
#endif /* CONFIG_SCHED_MC || CONFIG_SCHED_SMT */

#ifndef CONFIG_CPUSETS
/*
 * Add online and remove offline CPUs from the scheduler domains.
 * When cpusets are enabled they take over this function.
 */
static int update_sched_domains(struct notifier_block *nfb,
				unsigned long action, void *hcpu)
{
	switch (action) {
	case CPU_ONLINE:
	case CPU_ONLINE_FROZEN:
	case CPU_DEAD:
	case CPU_DEAD_FROZEN:
		partition_sched_domains(1, NULL, NULL);
		return NOTIFY_OK;

	default:
		return NOTIFY_DONE;
	}
}
#endif

static int update_runtime(struct notifier_block *nfb,
				unsigned long action, void *hcpu)
{
	int cpu = (int)(long)hcpu;

	switch (action) {
	case CPU_DOWN_PREPARE:
	case CPU_DOWN_PREPARE_FROZEN:
		disable_runtime(cpu_rq(cpu));
		return NOTIFY_OK;

	case CPU_DOWN_FAILED:
	case CPU_DOWN_FAILED_FROZEN:
	case CPU_ONLINE:
	case CPU_ONLINE_FROZEN:
		enable_runtime(cpu_rq(cpu));
		return NOTIFY_OK;

	default:
		return NOTIFY_DONE;
	}
}

void __init sched_init_smp(void)
{
	cpumask_var_t non_isolated_cpus;

	alloc_cpumask_var(&non_isolated_cpus, GFP_KERNEL);

#if defined(CONFIG_NUMA)
	sched_group_nodes_bycpu = kzalloc(nr_cpu_ids * sizeof(void **),
								GFP_KERNEL);
	BUG_ON(sched_group_nodes_bycpu == NULL);
#endif
	get_online_cpus();
	mutex_lock(&sched_domains_mutex);
	arch_init_sched_domains(cpu_online_mask);
	cpumask_andnot(non_isolated_cpus, cpu_possible_mask, cpu_isolated_map);
	if (cpumask_empty(non_isolated_cpus))
		cpumask_set_cpu(smp_processor_id(), non_isolated_cpus);
	mutex_unlock(&sched_domains_mutex);
	put_online_cpus();

#ifndef CONFIG_CPUSETS
	/* XXX: Theoretical race here - CPU may be hotplugged now */
	hotcpu_notifier(update_sched_domains, 0);
#endif

	/* RT runtime code needs to handle some hotplug events */
	hotcpu_notifier(update_runtime, 0);

	init_hrtick();

	/* Move init over to a non-isolated CPU */
	if (set_cpus_allowed_ptr(current, non_isolated_cpus) < 0)
		BUG();
	sched_init_granularity();
	free_cpumask_var(non_isolated_cpus);

	alloc_cpumask_var(&fallback_doms, GFP_KERNEL);
	init_sched_rt_class();
}
#else
void __init sched_init_smp(void)
{
	sched_init_granularity();
}
#endif /* CONFIG_SMP */

int in_sched_functions(unsigned long addr)
{
	return in_lock_functions(addr) ||
		(addr >= (unsigned long)__sched_text_start
		&& addr < (unsigned long)__sched_text_end);
}

static void init_cfs_rq(struct cfs_rq *cfs_rq, struct rq *rq)
{
	cfs_rq->tasks_timeline = RB_ROOT;
	INIT_LIST_HEAD(&cfs_rq->tasks);
#ifdef CONFIG_FAIR_GROUP_SCHED
	cfs_rq->rq = rq;
#endif
	cfs_rq->min_vruntime = (u64)(-(1LL << 20));
}

static void init_rt_rq(struct rt_rq *rt_rq, struct rq *rq)
{
	struct rt_prio_array *array;
	int i;

	array = &rt_rq->active;
	for (i = 0; i < MAX_RT_PRIO; i++) {
		INIT_LIST_HEAD(array->queue + i);
		__clear_bit(i, array->bitmap);
	}
	/* delimiter for bitsearch: */
	__set_bit(MAX_RT_PRIO, array->bitmap);

#if defined CONFIG_SMP || defined CONFIG_RT_GROUP_SCHED
	rt_rq->highest_prio = MAX_RT_PRIO;
#endif
#ifdef CONFIG_SMP
	rt_rq->rt_nr_migratory = 0;
	rt_rq->overloaded = 0;
#endif

	rt_rq->rt_time = 0;
	rt_rq->rt_throttled = 0;
	rt_rq->rt_runtime = 0;
	spin_lock_init(&rt_rq->rt_runtime_lock);

#ifdef CONFIG_RT_GROUP_SCHED
	rt_rq->rt_nr_boosted = 0;
	rt_rq->rq = rq;
#endif
}

#ifdef CONFIG_FAIR_GROUP_SCHED
static void init_tg_cfs_entry(struct task_group *tg, struct cfs_rq *cfs_rq,
				struct sched_entity *se, int cpu, int add,
				struct sched_entity *parent)
{
	struct rq *rq = cpu_rq(cpu);
	tg->cfs_rq[cpu] = cfs_rq;
	init_cfs_rq(cfs_rq, rq);
	cfs_rq->tg = tg;
	if (add)
		list_add(&cfs_rq->leaf_cfs_rq_list, &rq->leaf_cfs_rq_list);

	tg->se[cpu] = se;
	/* se could be NULL for init_task_group */
	if (!se)
		return;

	if (!parent)
		se->cfs_rq = &rq->cfs;
	else
		se->cfs_rq = parent->my_q;

	se->my_q = cfs_rq;
	se->load.weight = tg->shares;
	se->load.inv_weight = 0;
	se->parent = parent;
}
#endif

#ifdef CONFIG_RT_GROUP_SCHED
static void init_tg_rt_entry(struct task_group *tg, struct rt_rq *rt_rq,
		struct sched_rt_entity *rt_se, int cpu, int add,
		struct sched_rt_entity *parent)
{
	struct rq *rq = cpu_rq(cpu);

	tg->rt_rq[cpu] = rt_rq;
	init_rt_rq(rt_rq, rq);
	rt_rq->tg = tg;
	rt_rq->rt_se = rt_se;
	rt_rq->rt_runtime = tg->rt_bandwidth.rt_runtime;
	if (add)
		list_add(&rt_rq->leaf_rt_rq_list, &rq->leaf_rt_rq_list);

	tg->rt_se[cpu] = rt_se;
	if (!rt_se)
		return;

	if (!parent)
		rt_se->rt_rq = &rq->rt;
	else
		rt_se->rt_rq = parent->my_q;

	rt_se->my_q = rt_rq;
	rt_se->parent = parent;
	INIT_LIST_HEAD(&rt_se->run_list);
}
#endif

void __init sched_init(void)
{
	int i, j;
	unsigned long alloc_size = 0, ptr;

#ifdef CONFIG_FAIR_GROUP_SCHED
	alloc_size += 2 * nr_cpu_ids * sizeof(void **);
#endif
#ifdef CONFIG_RT_GROUP_SCHED
	alloc_size += 2 * nr_cpu_ids * sizeof(void **);
#endif
#ifdef CONFIG_USER_SCHED
	alloc_size *= 2;
#endif
	/*
	 * As sched_init() is called before page_alloc is setup,
	 * we use alloc_bootmem().
	 */
	if (alloc_size) {
		ptr = (unsigned long)alloc_bootmem(alloc_size);

#ifdef CONFIG_FAIR_GROUP_SCHED
		init_task_group.se = (struct sched_entity **)ptr;
		ptr += nr_cpu_ids * sizeof(void **);

		init_task_group.cfs_rq = (struct cfs_rq **)ptr;
		ptr += nr_cpu_ids * sizeof(void **);

#ifdef CONFIG_USER_SCHED
		root_task_group.se = (struct sched_entity **)ptr;
		ptr += nr_cpu_ids * sizeof(void **);

		root_task_group.cfs_rq = (struct cfs_rq **)ptr;
		ptr += nr_cpu_ids * sizeof(void **);
#endif /* CONFIG_USER_SCHED */
#endif /* CONFIG_FAIR_GROUP_SCHED */
#ifdef CONFIG_RT_GROUP_SCHED
		init_task_group.rt_se = (struct sched_rt_entity **)ptr;
		ptr += nr_cpu_ids * sizeof(void **);

		init_task_group.rt_rq = (struct rt_rq **)ptr;
		ptr += nr_cpu_ids * sizeof(void **);

#ifdef CONFIG_USER_SCHED
		root_task_group.rt_se = (struct sched_rt_entity **)ptr;
		ptr += nr_cpu_ids * sizeof(void **);

		root_task_group.rt_rq = (struct rt_rq **)ptr;
		ptr += nr_cpu_ids * sizeof(void **);
#endif /* CONFIG_USER_SCHED */
#endif /* CONFIG_RT_GROUP_SCHED */
	}

#ifdef CONFIG_SMP
	init_defrootdomain();
#endif

	init_rt_bandwidth(&def_rt_bandwidth,
			global_rt_period(), global_rt_runtime());

#ifdef CONFIG_RT_GROUP_SCHED
	init_rt_bandwidth(&init_task_group.rt_bandwidth,
			global_rt_period(), global_rt_runtime());
#ifdef CONFIG_USER_SCHED
	init_rt_bandwidth(&root_task_group.rt_bandwidth,
			global_rt_period(), RUNTIME_INF);
#endif /* CONFIG_USER_SCHED */
#endif /* CONFIG_RT_GROUP_SCHED */

#ifdef CONFIG_GROUP_SCHED
	list_add(&init_task_group.list, &task_groups);
	INIT_LIST_HEAD(&init_task_group.children);

#ifdef CONFIG_USER_SCHED
	INIT_LIST_HEAD(&root_task_group.children);
	init_task_group.parent = &root_task_group;
	list_add(&init_task_group.siblings, &root_task_group.children);
#endif /* CONFIG_USER_SCHED */
#endif /* CONFIG_GROUP_SCHED */

	for_each_possible_cpu(i) {
		struct rq *rq;

		rq = cpu_rq(i);
		spin_lock_init(&rq->lock);
		rq->nr_running = 0;
		init_cfs_rq(&rq->cfs, rq);
		init_rt_rq(&rq->rt, rq);
#ifdef CONFIG_FAIR_GROUP_SCHED
		init_task_group.shares = init_task_group_load;
		INIT_LIST_HEAD(&rq->leaf_cfs_rq_list);
#ifdef CONFIG_CGROUP_SCHED
		/*
		 * How much cpu bandwidth does init_task_group get?
		 *
		 * In case of task-groups formed thr' the cgroup filesystem, it
		 * gets 100% of the cpu resources in the system. This overall
		 * system cpu resource is divided among the tasks of
		 * init_task_group and its child task-groups in a fair manner,
		 * based on each entity's (task or task-group's) weight
		 * (se->load.weight).
		 *
		 * In other words, if init_task_group has 10 tasks of weight
		 * 1024) and two child groups A0 and A1 (of weight 1024 each),
		 * then A0's share of the cpu resource is:
		 *
		 * 	A0's bandwidth = 1024 / (10*1024 + 1024 + 1024) = 8.33%
		 *
		 * We achieve this by letting init_task_group's tasks sit
		 * directly in rq->cfs (i.e init_task_group->se[] = NULL).
		 */
		init_tg_cfs_entry(&init_task_group, &rq->cfs, NULL, i, 1, NULL);
#elif defined CONFIG_USER_SCHED
		root_task_group.shares = NICE_0_LOAD;
		init_tg_cfs_entry(&root_task_group, &rq->cfs, NULL, i, 0, NULL);
		/*
		 * In case of task-groups formed thr' the user id of tasks,
		 * init_task_group represents tasks belonging to root user.
		 * Hence it forms a sibling of all subsequent groups formed.
		 * In this case, init_task_group gets only a fraction of overall
		 * system cpu resource, based on the weight assigned to root
		 * user's cpu share (INIT_TASK_GROUP_LOAD). This is accomplished
		 * by letting tasks of init_task_group sit in a separate cfs_rq
		 * (init_cfs_rq) and having one entity represent this group of
		 * tasks in rq->cfs (i.e init_task_group->se[] != NULL).
		 */
		init_tg_cfs_entry(&init_task_group,
				&per_cpu(init_cfs_rq, i),
				&per_cpu(init_sched_entity, i), i, 1,
				root_task_group.se[i]);

#endif
#endif /* CONFIG_FAIR_GROUP_SCHED */

		rq->rt.rt_runtime = def_rt_bandwidth.rt_runtime;
#ifdef CONFIG_RT_GROUP_SCHED
		INIT_LIST_HEAD(&rq->leaf_rt_rq_list);
#ifdef CONFIG_CGROUP_SCHED
		init_tg_rt_entry(&init_task_group, &rq->rt, NULL, i, 1, NULL);
#elif defined CONFIG_USER_SCHED
		init_tg_rt_entry(&root_task_group, &rq->rt, NULL, i, 0, NULL);
		init_tg_rt_entry(&init_task_group,
				&per_cpu(init_rt_rq, i),
				&per_cpu(init_sched_rt_entity, i), i, 1,
				root_task_group.rt_se[i]);
#endif
#endif

		for (j = 0; j < CPU_LOAD_IDX_MAX; j++)
			rq->cpu_load[j] = 0;
#ifdef CONFIG_SMP
		rq->sd = NULL;
		rq->rd = NULL;
		rq->active_balance = 0;
		rq->next_balance = jiffies;
		rq->push_cpu = 0;
		rq->cpu = i;
		rq->online = 0;
		rq->migration_thread = NULL;
		INIT_LIST_HEAD(&rq->migration_queue);
		rq_attach_root(rq, &def_root_domain);
#endif
		init_rq_hrtick(rq);
		atomic_set(&rq->nr_iowait, 0);
	}

	set_load_weight(&init_task);

#ifdef CONFIG_PREEMPT_NOTIFIERS
	INIT_HLIST_HEAD(&init_task.preempt_notifiers);
#endif

#ifdef CONFIG_SMP
	open_softirq(SCHED_SOFTIRQ, run_rebalance_domains);
#endif

#ifdef CONFIG_RT_MUTEXES
	plist_head_init(&init_task.pi_waiters, &init_task.pi_lock);
#endif

	/*
	 * The boot idle thread does lazy MMU switching as well:
	 */
	atomic_inc(&init_mm.mm_count);
	enter_lazy_tlb(&init_mm, current);

	/*
	 * Make us the idle thread. Technically, schedule() should not be
	 * called from this thread, however somewhere below it might be,
	 * but because we are the idle thread, we just pick up running again
	 * when this runqueue becomes "idle".
	 */
	init_idle(current, smp_processor_id());
	/*
	 * During early bootup we pretend to be a normal task:
	 */
	current->sched_class = &fair_sched_class;

	/* Allocate the nohz_cpu_mask if CONFIG_CPUMASK_OFFSTACK */
	alloc_bootmem_cpumask_var(&nohz_cpu_mask);
#ifdef CONFIG_SMP
#ifdef CONFIG_NO_HZ
	alloc_bootmem_cpumask_var(&nohz.cpu_mask);
#endif
	alloc_bootmem_cpumask_var(&cpu_isolated_map);
#endif /* SMP */

	scheduler_running = 1;
}

#ifdef CONFIG_DEBUG_SPINLOCK_SLEEP
void __might_sleep(char *file, int line)
{
#ifdef in_atomic
	static unsigned long prev_jiffy;	/* ratelimiting */

	if ((!in_atomic() && !irqs_disabled()) ||
		    system_state != SYSTEM_RUNNING || oops_in_progress)
		return;
	if (time_before(jiffies, prev_jiffy + HZ) && prev_jiffy)
		return;
	prev_jiffy = jiffies;

	printk(KERN_ERR
		"BUG: sleeping function called from invalid context at %s:%d\n",
			file, line);
	printk(KERN_ERR
		"in_atomic(): %d, irqs_disabled(): %d, pid: %d, name: %s\n",
			in_atomic(), irqs_disabled(),
			current->pid, current->comm);

	debug_show_held_locks(current);
	if (irqs_disabled())
		print_irqtrace_events(current);
	dump_stack();
#endif
}
EXPORT_SYMBOL(__might_sleep);
#endif

#ifdef CONFIG_MAGIC_SYSRQ
static void normalize_task(struct rq *rq, struct task_struct *p)
{
	int on_rq;

	update_rq_clock(rq);
	on_rq = p->se.on_rq;
	if (on_rq)
		deactivate_task(rq, p, 0);
	__setscheduler(rq, p, SCHED_NORMAL, 0);
	if (on_rq) {
		activate_task(rq, p, 0);
		resched_task(rq->curr);
	}
}

void normalize_rt_tasks(void)
{
	struct task_struct *g, *p;
	unsigned long flags;
	struct rq *rq;

	read_lock_irqsave(&tasklist_lock, flags);
	do_each_thread(g, p) {
		/*
		 * Only normalize user tasks:
		 */
		if (!p->mm)
			continue;

		p->se.exec_start		= 0;
#ifdef CONFIG_SCHEDSTATS
		p->se.wait_start		= 0;
		p->se.sleep_start		= 0;
		p->se.block_start		= 0;
#endif

		if (!rt_task(p)) {
			/*
			 * Renice negative nice level userspace
			 * tasks back to 0:
			 */
			if (TASK_NICE(p) < 0 && p->mm)
				set_user_nice(p, 0);
			continue;
		}

		spin_lock(&p->pi_lock);
		rq = __task_rq_lock(p);

		normalize_task(rq, p);

		__task_rq_unlock(rq);
		spin_unlock(&p->pi_lock);
	} while_each_thread(g, p);

	read_unlock_irqrestore(&tasklist_lock, flags);
}

#endif /* CONFIG_MAGIC_SYSRQ */

#ifdef CONFIG_IA64
/*
 * These functions are only useful for the IA64 MCA handling.
 *
 * They can only be called when the whole system has been
 * stopped - every CPU needs to be quiescent, and no scheduling
 * activity can take place. Using them for anything else would
 * be a serious bug, and as a result, they aren't even visible
 * under any other configuration.
 */

/**
 * curr_task - return the current task for a given cpu.
 * @cpu: the processor in question.
 *
 * ONLY VALID WHEN THE WHOLE SYSTEM IS STOPPED!
 */
struct task_struct *curr_task(int cpu)
{
	return cpu_curr(cpu);
}

/**
 * set_curr_task - set the current task for a given cpu.
 * @cpu: the processor in question.
 * @p: the task pointer to set.
 *
 * Description: This function must only be used when non-maskable interrupts
 * are serviced on a separate stack. It allows the architecture to switch the
 * notion of the current task on a cpu in a non-blocking manner. This function
 * must be called with all CPU's synchronized, and interrupts disabled, the
 * and caller must save the original value of the current task (see
 * curr_task() above) and restore that value before reenabling interrupts and
 * re-starting the system.
 *
 * ONLY VALID WHEN THE WHOLE SYSTEM IS STOPPED!
 */
void set_curr_task(int cpu, struct task_struct *p)
{
	cpu_curr(cpu) = p;
}

#endif

#ifdef CONFIG_FAIR_GROUP_SCHED
static void free_fair_sched_group(struct task_group *tg)
{
	int i;

	for_each_possible_cpu(i) {
		if (tg->cfs_rq)
			kfree(tg->cfs_rq[i]);
		if (tg->se)
			kfree(tg->se[i]);
	}

	kfree(tg->cfs_rq);
	kfree(tg->se);
}

static
int alloc_fair_sched_group(struct task_group *tg, struct task_group *parent)
{
	struct cfs_rq *cfs_rq;
	struct sched_entity *se;
	struct rq *rq;
	int i;

	tg->cfs_rq = kzalloc(sizeof(cfs_rq) * nr_cpu_ids, GFP_KERNEL);
	if (!tg->cfs_rq)
		goto err;
	tg->se = kzalloc(sizeof(se) * nr_cpu_ids, GFP_KERNEL);
	if (!tg->se)
		goto err;

	tg->shares = NICE_0_LOAD;

	for_each_possible_cpu(i) {
		rq = cpu_rq(i);

		cfs_rq = kzalloc_node(sizeof(struct cfs_rq),
				      GFP_KERNEL, cpu_to_node(i));
		if (!cfs_rq)
			goto err;

		se = kzalloc_node(sizeof(struct sched_entity),
				  GFP_KERNEL, cpu_to_node(i));
		if (!se)
			goto err;

		init_tg_cfs_entry(tg, cfs_rq, se, i, 0, parent->se[i]);
	}

	return 1;

 err:
	return 0;
}

static inline void register_fair_sched_group(struct task_group *tg, int cpu)
{
	list_add_rcu(&tg->cfs_rq[cpu]->leaf_cfs_rq_list,
			&cpu_rq(cpu)->leaf_cfs_rq_list);
}

static inline void unregister_fair_sched_group(struct task_group *tg, int cpu)
{
	list_del_rcu(&tg->cfs_rq[cpu]->leaf_cfs_rq_list);
}
#else /* !CONFG_FAIR_GROUP_SCHED */
static inline void free_fair_sched_group(struct task_group *tg)
{
}

static inline
int alloc_fair_sched_group(struct task_group *tg, struct task_group *parent)
{
	return 1;
}

static inline void register_fair_sched_group(struct task_group *tg, int cpu)
{
}

static inline void unregister_fair_sched_group(struct task_group *tg, int cpu)
{
}
#endif /* CONFIG_FAIR_GROUP_SCHED */

#ifdef CONFIG_RT_GROUP_SCHED
static void free_rt_sched_group(struct task_group *tg)
{
	int i;

	destroy_rt_bandwidth(&tg->rt_bandwidth);

	for_each_possible_cpu(i) {
		if (tg->rt_rq)
			kfree(tg->rt_rq[i]);
		if (tg->rt_se)
			kfree(tg->rt_se[i]);
	}

	kfree(tg->rt_rq);
	kfree(tg->rt_se);
}

static
int alloc_rt_sched_group(struct task_group *tg, struct task_group *parent)
{
	struct rt_rq *rt_rq;
	struct sched_rt_entity *rt_se;
	struct rq *rq;
	int i;

	tg->rt_rq = kzalloc(sizeof(rt_rq) * nr_cpu_ids, GFP_KERNEL);
	if (!tg->rt_rq)
		goto err;
	tg->rt_se = kzalloc(sizeof(rt_se) * nr_cpu_ids, GFP_KERNEL);
	if (!tg->rt_se)
		goto err;

	init_rt_bandwidth(&tg->rt_bandwidth,
			ktime_to_ns(def_rt_bandwidth.rt_period), 0);

	for_each_possible_cpu(i) {
		rq = cpu_rq(i);

		rt_rq = kzalloc_node(sizeof(struct rt_rq),
				     GFP_KERNEL, cpu_to_node(i));
		if (!rt_rq)
			goto err;

		rt_se = kzalloc_node(sizeof(struct sched_rt_entity),
				     GFP_KERNEL, cpu_to_node(i));
		if (!rt_se)
			goto err;

		init_tg_rt_entry(tg, rt_rq, rt_se, i, 0, parent->rt_se[i]);
	}

	return 1;

 err:
	return 0;
}

static inline void register_rt_sched_group(struct task_group *tg, int cpu)
{
	list_add_rcu(&tg->rt_rq[cpu]->leaf_rt_rq_list,
			&cpu_rq(cpu)->leaf_rt_rq_list);
}

static inline void unregister_rt_sched_group(struct task_group *tg, int cpu)
{
	list_del_rcu(&tg->rt_rq[cpu]->leaf_rt_rq_list);
}
#else /* !CONFIG_RT_GROUP_SCHED */
static inline void free_rt_sched_group(struct task_group *tg)
{
}

static inline
int alloc_rt_sched_group(struct task_group *tg, struct task_group *parent)
{
	return 1;
}

static inline void register_rt_sched_group(struct task_group *tg, int cpu)
{
}

static inline void unregister_rt_sched_group(struct task_group *tg, int cpu)
{
}
#endif /* CONFIG_RT_GROUP_SCHED */

#ifdef CONFIG_GROUP_SCHED
static void free_sched_group(struct task_group *tg)
{
	free_fair_sched_group(tg);
	free_rt_sched_group(tg);
	kfree(tg);
}

/* allocate runqueue etc for a new task group */
struct task_group *sched_create_group(struct task_group *parent)
{
	struct task_group *tg;
	unsigned long flags;
	int i;

	tg = kzalloc(sizeof(*tg), GFP_KERNEL);
	if (!tg)
		return ERR_PTR(-ENOMEM);

	if (!alloc_fair_sched_group(tg, parent))
		goto err;

	if (!alloc_rt_sched_group(tg, parent))
		goto err;

	spin_lock_irqsave(&task_group_lock, flags);
	for_each_possible_cpu(i) {
		register_fair_sched_group(tg, i);
		register_rt_sched_group(tg, i);
	}
	list_add_rcu(&tg->list, &task_groups);

	WARN_ON(!parent); /* root should already exist */

	tg->parent = parent;
	INIT_LIST_HEAD(&tg->children);
	list_add_rcu(&tg->siblings, &parent->children);
	spin_unlock_irqrestore(&task_group_lock, flags);

	return tg;

err:
	free_sched_group(tg);
	return ERR_PTR(-ENOMEM);
}

/* rcu callback to free various structures associated with a task group */
static void free_sched_group_rcu(struct rcu_head *rhp)
{
	/* now it should be safe to free those cfs_rqs */
	free_sched_group(container_of(rhp, struct task_group, rcu));
}

/* Destroy runqueue etc associated with a task group */
void sched_destroy_group(struct task_group *tg)
{
	unsigned long flags;
	int i;

	spin_lock_irqsave(&task_group_lock, flags);
	for_each_possible_cpu(i) {
		unregister_fair_sched_group(tg, i);
		unregister_rt_sched_group(tg, i);
	}
	list_del_rcu(&tg->list);
	list_del_rcu(&tg->siblings);
	spin_unlock_irqrestore(&task_group_lock, flags);

	/* wait for possible concurrent references to cfs_rqs complete */
	call_rcu(&tg->rcu, free_sched_group_rcu);
}

/* change task's runqueue when it moves between groups.
 *	The caller of this function should have put the task in its new group
 *	by now. This function just updates tsk->se.cfs_rq and tsk->se.parent to
 *	reflect its new group.
 */
void sched_move_task(struct task_struct *tsk)
{
	int on_rq, running;
	unsigned long flags;
	struct rq *rq;

	rq = task_rq_lock(tsk, &flags);

	update_rq_clock(rq);

	running = task_current(rq, tsk);
	on_rq = tsk->se.on_rq;

	if (on_rq)
		dequeue_task(rq, tsk, 0);
	if (unlikely(running))
		tsk->sched_class->put_prev_task(rq, tsk);

	set_task_rq(tsk, task_cpu(tsk));

#ifdef CONFIG_FAIR_GROUP_SCHED
	if (tsk->sched_class->moved_group)
		tsk->sched_class->moved_group(tsk);
#endif

	if (unlikely(running))
		tsk->sched_class->set_curr_task(rq);
	if (on_rq)
		enqueue_task(rq, tsk, 0);

	task_rq_unlock(rq, &flags);
}
#endif /* CONFIG_GROUP_SCHED */

#ifdef CONFIG_FAIR_GROUP_SCHED
static void __set_se_shares(struct sched_entity *se, unsigned long shares)
{
	struct cfs_rq *cfs_rq = se->cfs_rq;
	int on_rq;

	on_rq = se->on_rq;
	if (on_rq)
		dequeue_entity(cfs_rq, se, 0);

	se->load.weight = shares;
	se->load.inv_weight = 0;

	if (on_rq)
		enqueue_entity(cfs_rq, se, 0);
}

static void set_se_shares(struct sched_entity *se, unsigned long shares)
{
	struct cfs_rq *cfs_rq = se->cfs_rq;
	struct rq *rq = cfs_rq->rq;
	unsigned long flags;

	spin_lock_irqsave(&rq->lock, flags);
	__set_se_shares(se, shares);
	spin_unlock_irqrestore(&rq->lock, flags);
}

static DEFINE_MUTEX(shares_mutex);

int sched_group_set_shares(struct task_group *tg, unsigned long shares)
{
	int i;
	unsigned long flags;

	/*
	 * We can't change the weight of the root cgroup.
	 */
	if (!tg->se[0])
		return -EINVAL;

	if (shares < MIN_SHARES)
		shares = MIN_SHARES;
	else if (shares > MAX_SHARES)
		shares = MAX_SHARES;

	mutex_lock(&shares_mutex);
	if (tg->shares == shares)
		goto done;

	spin_lock_irqsave(&task_group_lock, flags);
	for_each_possible_cpu(i)
		unregister_fair_sched_group(tg, i);
	list_del_rcu(&tg->siblings);
	spin_unlock_irqrestore(&task_group_lock, flags);

	/* wait for any ongoing reference to this group to finish */
	synchronize_sched();

	/*
	 * Now we are free to modify the group's share on each cpu
	 * w/o tripping rebalance_share or load_balance_fair.
	 */
	tg->shares = shares;
	for_each_possible_cpu(i) {
		/*
		 * force a rebalance
		 */
		cfs_rq_set_shares(tg->cfs_rq[i], 0);
		set_se_shares(tg->se[i], shares);
	}

	/*
	 * Enable load balance activity on this group, by inserting it back on
	 * each cpu's rq->leaf_cfs_rq_list.
	 */
	spin_lock_irqsave(&task_group_lock, flags);
	for_each_possible_cpu(i)
		register_fair_sched_group(tg, i);
	list_add_rcu(&tg->siblings, &tg->parent->children);
	spin_unlock_irqrestore(&task_group_lock, flags);
done:
	mutex_unlock(&shares_mutex);
	return 0;
}

unsigned long sched_group_shares(struct task_group *tg)
{
	return tg->shares;
}
#endif

#ifdef CONFIG_RT_GROUP_SCHED
/*
 * Ensure that the real time constraints are schedulable.
 */
static DEFINE_MUTEX(rt_constraints_mutex);

static unsigned long to_ratio(u64 period, u64 runtime)
{
	if (runtime == RUNTIME_INF)
		return 1ULL << 20;

	return div64_u64(runtime << 20, period);
}

/* Must be called with tasklist_lock held */
static inline int tg_has_rt_tasks(struct task_group *tg)
{
	struct task_struct *g, *p;

	do_each_thread(g, p) {
		if (rt_task(p) && rt_rq_of_se(&p->rt)->tg == tg)
			return 1;
	} while_each_thread(g, p);

	return 0;
}

struct rt_schedulable_data {
	struct task_group *tg;
	u64 rt_period;
	u64 rt_runtime;
};

static int tg_schedulable(struct task_group *tg, void *data)
{
	struct rt_schedulable_data *d = data;
	struct task_group *child;
	unsigned long total, sum = 0;
	u64 period, runtime;

	period = ktime_to_ns(tg->rt_bandwidth.rt_period);
	runtime = tg->rt_bandwidth.rt_runtime;

	if (tg == d->tg) {
		period = d->rt_period;
		runtime = d->rt_runtime;
	}

	/*
	 * Cannot have more runtime than the period.
	 */
	if (runtime > period && runtime != RUNTIME_INF)
		return -EINVAL;

	/*
	 * Ensure we don't starve existing RT tasks.
	 */
	if (rt_bandwidth_enabled() && !runtime && tg_has_rt_tasks(tg))
		return -EBUSY;

	total = to_ratio(period, runtime);

	/*
	 * Nobody can have more than the global setting allows.
	 */
	if (total > to_ratio(global_rt_period(), global_rt_runtime()))
		return -EINVAL;

	/*
	 * The sum of our children's runtime should not exceed our own.
	 */
	list_for_each_entry_rcu(child, &tg->children, siblings) {
		period = ktime_to_ns(child->rt_bandwidth.rt_period);
		runtime = child->rt_bandwidth.rt_runtime;

		if (child == d->tg) {
			period = d->rt_period;
			runtime = d->rt_runtime;
		}

		sum += to_ratio(period, runtime);
	}

	if (sum > total)
		return -EINVAL;

	return 0;
}

static int __rt_schedulable(struct task_group *tg, u64 period, u64 runtime)
{
	struct rt_schedulable_data data = {
		.tg = tg,
		.rt_period = period,
		.rt_runtime = runtime,
	};

	return walk_tg_tree(tg_schedulable, tg_nop, &data);
}

static int tg_set_bandwidth(struct task_group *tg,
		u64 rt_period, u64 rt_runtime)
{
	int i, err = 0;

	mutex_lock(&rt_constraints_mutex);
	read_lock(&tasklist_lock);
	err = __rt_schedulable(tg, rt_period, rt_runtime);
	if (err)
		goto unlock;

	spin_lock_irq(&tg->rt_bandwidth.rt_runtime_lock);
	tg->rt_bandwidth.rt_period = ns_to_ktime(rt_period);
	tg->rt_bandwidth.rt_runtime = rt_runtime;

	for_each_possible_cpu(i) {
		struct rt_rq *rt_rq = tg->rt_rq[i];

		spin_lock(&rt_rq->rt_runtime_lock);
		rt_rq->rt_runtime = rt_runtime;
		spin_unlock(&rt_rq->rt_runtime_lock);
	}
	spin_unlock_irq(&tg->rt_bandwidth.rt_runtime_lock);
 unlock:
	read_unlock(&tasklist_lock);
	mutex_unlock(&rt_constraints_mutex);

	return err;
}

int sched_group_set_rt_runtime(struct task_group *tg, long rt_runtime_us)
{
	u64 rt_runtime, rt_period;

	rt_period = ktime_to_ns(tg->rt_bandwidth.rt_period);
	rt_runtime = (u64)rt_runtime_us * NSEC_PER_USEC;
	if (rt_runtime_us < 0)
		rt_runtime = RUNTIME_INF;

	return tg_set_bandwidth(tg, rt_period, rt_runtime);
}

long sched_group_rt_runtime(struct task_group *tg)
{
	u64 rt_runtime_us;

	if (tg->rt_bandwidth.rt_runtime == RUNTIME_INF)
		return -1;

	rt_runtime_us = tg->rt_bandwidth.rt_runtime;
	do_div(rt_runtime_us, NSEC_PER_USEC);
	return rt_runtime_us;
}

int sched_group_set_rt_period(struct task_group *tg, long rt_period_us)
{
	u64 rt_runtime, rt_period;

	rt_period = (u64)rt_period_us * NSEC_PER_USEC;
	rt_runtime = tg->rt_bandwidth.rt_runtime;

	if (rt_period == 0)
		return -EINVAL;

	return tg_set_bandwidth(tg, rt_period, rt_runtime);
}

long sched_group_rt_period(struct task_group *tg)
{
	u64 rt_period_us;

	rt_period_us = ktime_to_ns(tg->rt_bandwidth.rt_period);
	do_div(rt_period_us, NSEC_PER_USEC);
	return rt_period_us;
}

static int sched_rt_global_constraints(void)
{
	u64 runtime, period;
	int ret = 0;

	if (sysctl_sched_rt_period <= 0)
		return -EINVAL;

	runtime = global_rt_runtime();
	period = global_rt_period();

	/*
	 * Sanity check on the sysctl variables.
	 */
	if (runtime > period && runtime != RUNTIME_INF)
		return -EINVAL;

	mutex_lock(&rt_constraints_mutex);
	read_lock(&tasklist_lock);
	ret = __rt_schedulable(NULL, 0, 0);
	read_unlock(&tasklist_lock);
	mutex_unlock(&rt_constraints_mutex);

	return ret;
}
#else /* !CONFIG_RT_GROUP_SCHED */
static int sched_rt_global_constraints(void)
{
	unsigned long flags;
	int i;

	if (sysctl_sched_rt_period <= 0)
		return -EINVAL;

	spin_lock_irqsave(&def_rt_bandwidth.rt_runtime_lock, flags);
	for_each_possible_cpu(i) {
		struct rt_rq *rt_rq = &cpu_rq(i)->rt;

		spin_lock(&rt_rq->rt_runtime_lock);
		rt_rq->rt_runtime = global_rt_runtime();
		spin_unlock(&rt_rq->rt_runtime_lock);
	}
	spin_unlock_irqrestore(&def_rt_bandwidth.rt_runtime_lock, flags);

	return 0;
}
#endif /* CONFIG_RT_GROUP_SCHED */

int sched_rt_handler(struct ctl_table *table, int write,
		struct file *filp, void __user *buffer, size_t *lenp,
		loff_t *ppos)
{
	int ret;
	int old_period, old_runtime;
	static DEFINE_MUTEX(mutex);

	mutex_lock(&mutex);
	old_period = sysctl_sched_rt_period;
	old_runtime = sysctl_sched_rt_runtime;

	ret = proc_dointvec(table, write, filp, buffer, lenp, ppos);

	if (!ret && write) {
		ret = sched_rt_global_constraints();
		if (ret) {
			sysctl_sched_rt_period = old_period;
			sysctl_sched_rt_runtime = old_runtime;
		} else {
			def_rt_bandwidth.rt_runtime = global_rt_runtime();
			def_rt_bandwidth.rt_period =
				ns_to_ktime(global_rt_period());
		}
	}
	mutex_unlock(&mutex);

	return ret;
}

#ifdef CONFIG_CGROUP_SCHED

/* return corresponding task_group object of a cgroup */
static inline struct task_group *cgroup_tg(struct cgroup *cgrp)
{
	return container_of(cgroup_subsys_state(cgrp, cpu_cgroup_subsys_id),
			    struct task_group, css);
}

static struct cgroup_subsys_state *
cpu_cgroup_create(struct cgroup_subsys *ss, struct cgroup *cgrp)
{
	struct task_group *tg, *parent;

	if (!cgrp->parent) {
		/* This is early initialization for the top cgroup */
		return &init_task_group.css;
	}

	parent = cgroup_tg(cgrp->parent);
	tg = sched_create_group(parent);
	if (IS_ERR(tg))
		return ERR_PTR(-ENOMEM);

	return &tg->css;
}

static void
cpu_cgroup_destroy(struct cgroup_subsys *ss, struct cgroup *cgrp)
{
	struct task_group *tg = cgroup_tg(cgrp);

	sched_destroy_group(tg);
}

static int
cpu_cgroup_can_attach(struct cgroup_subsys *ss, struct cgroup *cgrp,
		      struct task_struct *tsk)
{
#ifdef CONFIG_RT_GROUP_SCHED
	/* Don't accept realtime tasks when there is no way for them to run */
	if (rt_task(tsk) && cgroup_tg(cgrp)->rt_bandwidth.rt_runtime == 0)
		return -EINVAL;
#else
	/* We don't support RT-tasks being in separate groups */
	if (tsk->sched_class != &fair_sched_class)
		return -EINVAL;
#endif

	return 0;
}

static void
cpu_cgroup_attach(struct cgroup_subsys *ss, struct cgroup *cgrp,
			struct cgroup *old_cont, struct task_struct *tsk)
{
	sched_move_task(tsk);
}

#ifdef CONFIG_FAIR_GROUP_SCHED
static int cpu_shares_write_u64(struct cgroup *cgrp, struct cftype *cftype,
				u64 shareval)
{
	return sched_group_set_shares(cgroup_tg(cgrp), shareval);
}

static u64 cpu_shares_read_u64(struct cgroup *cgrp, struct cftype *cft)
{
	struct task_group *tg = cgroup_tg(cgrp);

	return (u64) tg->shares;
}
#endif /* CONFIG_FAIR_GROUP_SCHED */

#ifdef CONFIG_RT_GROUP_SCHED
static int cpu_rt_runtime_write(struct cgroup *cgrp, struct cftype *cft,
				s64 val)
{
	return sched_group_set_rt_runtime(cgroup_tg(cgrp), val);
}

static s64 cpu_rt_runtime_read(struct cgroup *cgrp, struct cftype *cft)
{
	return sched_group_rt_runtime(cgroup_tg(cgrp));
}

static int cpu_rt_period_write_uint(struct cgroup *cgrp, struct cftype *cftype,
		u64 rt_period_us)
{
	return sched_group_set_rt_period(cgroup_tg(cgrp), rt_period_us);
}

static u64 cpu_rt_period_read_uint(struct cgroup *cgrp, struct cftype *cft)
{
	return sched_group_rt_period(cgroup_tg(cgrp));
}
#endif /* CONFIG_RT_GROUP_SCHED */

static struct cftype cpu_files[] = {
#ifdef CONFIG_FAIR_GROUP_SCHED
	{
		.name = "shares",
		.read_u64 = cpu_shares_read_u64,
		.write_u64 = cpu_shares_write_u64,
	},
#endif
#ifdef CONFIG_RT_GROUP_SCHED
	{
		.name = "rt_runtime_us",
		.read_s64 = cpu_rt_runtime_read,
		.write_s64 = cpu_rt_runtime_write,
	},
	{
		.name = "rt_period_us",
		.read_u64 = cpu_rt_period_read_uint,
		.write_u64 = cpu_rt_period_write_uint,
	},
#endif
};

static int cpu_cgroup_populate(struct cgroup_subsys *ss, struct cgroup *cont)
{
	return cgroup_add_files(cont, ss, cpu_files, ARRAY_SIZE(cpu_files));
}

struct cgroup_subsys cpu_cgroup_subsys = {
	.name		= "cpu",
	.create		= cpu_cgroup_create,
	.destroy	= cpu_cgroup_destroy,
	.can_attach	= cpu_cgroup_can_attach,
	.attach		= cpu_cgroup_attach,
	.populate	= cpu_cgroup_populate,
	.subsys_id	= cpu_cgroup_subsys_id,
	.early_init	= 1,
};

#endif	/* CONFIG_CGROUP_SCHED */

#ifdef CONFIG_CGROUP_CPUACCT

/*
 * CPU accounting code for task groups.
 *
 * Based on the work by Paul Menage (menage@google.com) and Balbir Singh
 * (balbir@in.ibm.com).
 */

/* track cpu usage of a group of tasks and its child groups */
struct cpuacct {
	struct cgroup_subsys_state css;
	/* cpuusage holds pointer to a u64-type object on every cpu */
	u64 *cpuusage;
	struct cpuacct *parent;
};

struct cgroup_subsys cpuacct_subsys;

/* return cpu accounting group corresponding to this container */
static inline struct cpuacct *cgroup_ca(struct cgroup *cgrp)
{
	return container_of(cgroup_subsys_state(cgrp, cpuacct_subsys_id),
			    struct cpuacct, css);
}

/* return cpu accounting group to which this task belongs */
static inline struct cpuacct *task_ca(struct task_struct *tsk)
{
	return container_of(task_subsys_state(tsk, cpuacct_subsys_id),
			    struct cpuacct, css);
}

/* create a new cpu accounting group */
static struct cgroup_subsys_state *cpuacct_create(
	struct cgroup_subsys *ss, struct cgroup *cgrp)
{
	struct cpuacct *ca = kzalloc(sizeof(*ca), GFP_KERNEL);

	if (!ca)
		return ERR_PTR(-ENOMEM);

	ca->cpuusage = alloc_percpu(u64);
	if (!ca->cpuusage) {
		kfree(ca);
		return ERR_PTR(-ENOMEM);
	}

	if (cgrp->parent)
		ca->parent = cgroup_ca(cgrp->parent);

	return &ca->css;
}

/* destroy an existing cpu accounting group */
static void
cpuacct_destroy(struct cgroup_subsys *ss, struct cgroup *cgrp)
{
	struct cpuacct *ca = cgroup_ca(cgrp);

	free_percpu(ca->cpuusage);
	kfree(ca);
}

/* return total cpu usage (in nanoseconds) of a group */
static u64 cpuusage_read(struct cgroup *cgrp, struct cftype *cft)
{
	struct cpuacct *ca = cgroup_ca(cgrp);
	u64 totalcpuusage = 0;
	int i;

	for_each_possible_cpu(i) {
		u64 *cpuusage = percpu_ptr(ca->cpuusage, i);

		/*
		 * Take rq->lock to make 64-bit addition safe on 32-bit
		 * platforms.
		 */
		spin_lock_irq(&cpu_rq(i)->lock);
		totalcpuusage += *cpuusage;
		spin_unlock_irq(&cpu_rq(i)->lock);
	}

	return totalcpuusage;
}

static int cpuusage_write(struct cgroup *cgrp, struct cftype *cftype,
								u64 reset)
{
	struct cpuacct *ca = cgroup_ca(cgrp);
	int err = 0;
	int i;

	if (reset) {
		err = -EINVAL;
		goto out;
	}

	for_each_possible_cpu(i) {
		u64 *cpuusage = percpu_ptr(ca->cpuusage, i);

		spin_lock_irq(&cpu_rq(i)->lock);
		*cpuusage = 0;
		spin_unlock_irq(&cpu_rq(i)->lock);
	}
out:
	return err;
}

static struct cftype files[] = {
	{
		.name = "usage",
		.read_u64 = cpuusage_read,
		.write_u64 = cpuusage_write,
	},
};

static int cpuacct_populate(struct cgroup_subsys *ss, struct cgroup *cgrp)
{
	return cgroup_add_files(cgrp, ss, files, ARRAY_SIZE(files));
}

/*
 * charge this task's execution time to its accounting group.
 *
 * called with rq->lock held.
 */
static void cpuacct_charge(struct task_struct *tsk, u64 cputime)
{
	struct cpuacct *ca;
	int cpu;

	if (!cpuacct_subsys.active)
		return;

	cpu = task_cpu(tsk);
	ca = task_ca(tsk);

	for (; ca; ca = ca->parent) {
		u64 *cpuusage = percpu_ptr(ca->cpuusage, cpu);
		*cpuusage += cputime;
	}
}

struct cgroup_subsys cpuacct_subsys = {
	.name = "cpuacct",
	.create = cpuacct_create,
	.destroy = cpuacct_destroy,
	.populate = cpuacct_populate,
	.subsys_id = cpuacct_subsys_id,
};
#endif	/* CONFIG_CGROUP_CPUACCT */<|MERGE_RESOLUTION|>--- conflicted
+++ resolved
@@ -5893,11 +5893,7 @@
 	 * The idle tasks have their own, simple scheduling class:
 	 */
 	idle->sched_class = &idle_sched_class;
-<<<<<<< HEAD
-	ftrace_retfunc_init_task(idle);
-=======
 	ftrace_graph_init_task(idle);
->>>>>>> da485e0c
 }
 
 /*
